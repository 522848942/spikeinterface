--- conflicted
+++ resolved
@@ -42,17 +42,10 @@
 # klustakwik2==0.2.7
 
 ## tridesclous
-<<<<<<< HEAD
 pyqt5
 # hdbscan
 loky
-tridesclous>=1.6.3
-=======
-# pyqt5
-# hdbscan
-# loky
-# tridesclous>=1.6.3
->>>>>>> f1e2f2c2
+tridesclous>=1.6.4
 
 # shybrid
 # shybrid
