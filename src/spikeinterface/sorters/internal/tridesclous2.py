import shutil
from .si_based import ComponentsBasedSorter

from spikeinterface.core import (load_extractor, BaseRecording, get_noise_levels,
                                 extract_waveforms, NumpySorting, get_channel_distances)
from spikeinterface.core.waveform_tools import extract_waveforms_to_single_buffer
from spikeinterface.core.job_tools import fix_job_kwargs

from spikeinterface.preprocessing import bandpass_filter, common_reference, zscore
from spikeinterface.core.basesorting import minimum_spike_dtype

import numpy as np

import pickle
import json

class Tridesclous2Sorter(ComponentsBasedSorter):
    sorter_name = "tridesclous2"

    _default_params = {
        "apply_preprocessing": True,
        "waveforms" : {"ms_before": 0.5, "ms_after": 1.5, },
        "filtering": {"freq_min": 300, "freq_max": 8000.0},
        "detection": {"peak_sign": "neg", "detect_threshold": 5, "exclude_sweep_ms": 0.8, "radius_um": 150.},
        "hdbscan_kwargs": {
            "min_cluster_size": 25,
            "allow_single_cluster": True,
            "core_dist_n_jobs": -1,
            "cluster_selection_method": "leaf",
        },
        "selection": {"n_peaks_per_channel": 5000, "min_n_peaks": 20000},
        "svd": {"n_components": 6},
        "clustering": {
            "split_radius_um": 40.,
            "merge_radius_um": 40.,
        },
        "templates": {
            "ms_before": 1.5,
            "ms_after": 2.5,
            # "peak_shift_ms": 0.2,
        },
        "matching": {
            "peak_shift_ms": 0.2,
            "radius_um": 100.
        },
        "job_kwargs": {"n_jobs":-1},
        "save_array": True,
    }

    @classmethod
    def get_sorter_version(cls):
        return "2.0"

    @classmethod
    def _run_from_folder(cls, sorter_output_folder, params, verbose):
        job_kwargs = params["job_kwargs"].copy()
        job_kwargs = fix_job_kwargs(job_kwargs)
        job_kwargs["progress_bar"] = verbose

        from spikeinterface.sortingcomponents.matching import find_spikes_from_templates
        from spikeinterface.core.node_pipeline import run_node_pipeline, ExtractDenseWaveforms, ExtractSparseWaveforms, PeakRetriever
        from spikeinterface.sortingcomponents.peak_detection import detect_peaks, DetectPeakLocallyExclusive
        from spikeinterface.sortingcomponents.peak_selection import select_peaks
        from spikeinterface.sortingcomponents.peak_localization import  LocalizeCenterOfMass, LocalizeGridConvolution
        from spikeinterface.sortingcomponents.waveforms.temporal_pca import TemporalPCAProjection

        from spikeinterface.sortingcomponents.clustering.split import split_clusters
        from spikeinterface.sortingcomponents.clustering.merge import merge_clusters
        from spikeinterface.sortingcomponents.clustering.tools import compute_template_from_sparse

        from sklearn.decomposition import TruncatedSVD

        import hdbscan

<<<<<<< HEAD
        recording_raw = load_extractor(sorter_output_folder.parent / "spikeinterface_recording.pickle")
=======
        recording_raw = cls.load_recording_from_folder(sorter_output_folder.parent, with_warnings=False)
>>>>>>> cb9a2289

        num_chans = recording_raw.get_num_channels()
        sampling_frequency = recording_raw.get_sampling_frequency()

        # preprocessing
        if params["apply_preprocessing"]:
            recording = bandpass_filter(recording_raw, **params["filtering"])
            # TODO what is the best about zscore>common_reference or the reverse
            recording = common_reference(recording)
            recording = zscore(recording, dtype="float32")
            noise_levels = np.ones(num_chans, dtype="float32")
        else:
            recording = recording_raw
            noise_levels = get_noise_levels(recording, return_scaled=False)

        # detection
        detection_params = params["detection"].copy()
        detection_params["noise_levels"] = noise_levels
        all_peaks = detect_peaks(recording, method="locally_exclusive", **detection_params, **job_kwargs)

        if verbose:
            print("We found %d peaks in total" % len(all_peaks))

        # selection
        selection_params = params["selection"].copy()
        n_peaks = params["selection"]["n_peaks_per_channel"] * num_chans
        n_peaks = max(selection_params["min_n_peaks"], n_peaks)
        peaks = select_peaks(all_peaks, method="uniform", n_peaks=n_peaks)

        if verbose:
            print("We kept %d peaks for clustering" % len(peaks))


        # SVD for time compression
        few_peaks = select_peaks(peaks, method="uniform", n_peaks=5000)
        few_wfs = extract_waveform_at_max_channel(recording, few_peaks, **job_kwargs)

        wfs = few_wfs[:, :, 0]
        tsvd = TruncatedSVD(params["svd"]["n_components"])
        tsvd.fit(wfs)

        model_folder = sorter_output_folder  / 'tsvd_model'
        
        model_folder.mkdir(exist_ok=True)
        with open(model_folder / "pca_model.pkl", "wb") as f:
            pickle.dump(tsvd, f)

        ms_before = params["waveforms"]["ms_before"]
        ms_after = params["waveforms"]["ms_after"]
        model_params = {
            "ms_before": ms_before,
            "ms_after": ms_after,
            "sampling_frequency": float(sampling_frequency),
        }
        with open(model_folder / "params.json", "w") as f:
            json.dump(model_params, f)

        # features

        features_folder = sorter_output_folder  / 'features'
        node0 = PeakRetriever(recording, peaks)

        # node1 = ExtractDenseWaveforms(rec, parents=[node0], return_output=False,
        #     ms_before=0.5,
        #     ms_after=1.5, 
        # )

        # node2 = LocalizeCenterOfMass(rec, parents=[node0, node1], return_output=True,
        #                              local_radius_um=75.0,
        #                              feature="ptp", )

        # node2 = LocalizeGridConvolution(rec, parents=[node0, node1], return_output=True,
        #                             local_radius_um=40.,
        #                             upsampling_um=5.0,
        #                             )

        node3 = ExtractSparseWaveforms(recording, parents=[node0], return_output=True,
                                    ms_before=0.5,
                                    ms_after=1.5,
                                    radius_um=100.0,
        )

        model_folder_path = sorter_output_folder  / 'tsvd_model'

        node4 = TemporalPCAProjection(recording, parents=[node0, node3], return_output=True,
                                    model_folder_path=model_folder_path)


        # pipeline_nodes = [node0, node1, node2, node3, node4]
        pipeline_nodes = [node0, node3, node4]

        output = run_node_pipeline(recording, pipeline_nodes, job_kwargs, gather_mode="npy", gather_kwargs=dict(exist_ok=True),
                                folder=features_folder, names=["sparse_wfs", "sparse_tsvd"])

        # TODO make this generic in GatherNPY ???
        sparse_mask = node3.neighbours_mask
        np.save(features_folder/ 'sparse_mask.npy', sparse_mask)
        np.save(features_folder/ 'peaks.npy', peaks)
        


        # Clustering: channel index > split > merge
        split_radius_um = params["clustering"]["split_radius_um"]
        neighbours_mask = get_channel_distances(recording) < split_radius_um

        original_labels = peaks['channel_index']

        post_split_label, split_count = split_clusters(
            original_labels,
            recording,
            features_folder,
            method="hdbscan_on_local_pca",
            method_kwargs=dict(
                # clusterer="hdbscan",
                clusterer="isocut5",

                feature_name="sparse_tsvd",
                # feature_name="sparse_wfs",
                
                neighbours_mask=neighbours_mask,
                waveforms_sparse_mask=sparse_mask,
                min_size_split=50,
                min_cluster_size=50,
                min_samples=50,
                n_pca_features=3,
                ),

            recursive=True,
            recursive_depth=3,

            returns_split_count=True,
            **job_kwargs

        )

        merge_radius_um = params["clustering"]["merge_radius_um"]

        post_merge_label, peak_shifts = merge_clusters(
            peaks,
            post_split_label,
            recording,
            features_folder,
            radius_um=merge_radius_um,
            
            method="waveforms_lda",
            method_kwargs=dict(
                # neighbours_mask=neighbours_mask,
                waveforms_sparse_mask=sparse_mask,
                
                # feature_name="sparse_tsvd",
                feature_name="sparse_wfs",
                
                # projection='lda',
                projection='centroid',

                # criteria='diptest',
                # threshold_diptest=0.5,
                criteria="percentile",
                threshold_percentile=80.,
                
                # num_shift=0
                num_shift=2,
                
                ),
            **job_kwargs
        )
            
        # sparse_wfs = np.load(features_folder / "sparse_wfs.npy", mmap_mode="r")

        
        new_peaks = peaks.copy()
        new_peaks["sample_index"] -= peak_shifts

        labels_set = np.unique(post_merge_label)
        labels_set = labels_set[labels_set >= 0]
        mask = post_merge_label >= 0

        sorting_temp = NumpySorting.from_times_labels(
            new_peaks["sample_index"][mask], post_merge_label[mask], sampling_frequency,
            unit_ids=labels_set,
        )
        sorting_temp = sorting_temp.save(folder=sorter_output_folder / "sorting_temp")

        ms_before = params["templates"]["ms_before"]
        ms_after = params["templates"]["ms_after"]
        max_spikes_per_unit = 300

        we = extract_waveforms(
            recording, sorting_temp, sorter_output_folder / "waveforms_temp", ms_before=ms_before, ms_after=ms_after,
            max_spikes_per_unit=max_spikes_per_unit, **job_kwargs
        )

        matching_params = params["matching"].copy()
        matching_params["waveform_extractor"] = we
        matching_params["noise_levels"] = noise_levels
        matching_params["peak_sign"] = params["detection"]["peak_sign"]
        matching_params["detect_threshold"] = params["detection"]["detect_threshold"]
        matching_params["radius_um"] = params["detection"]["radius_um"]

        spikes = find_spikes_from_templates(
            recording, method="tridesclous", method_kwargs=matching_params, **job_kwargs
        )


        if params["save_array"]:
            
            np.save(sorter_output_folder / 'noise_levels.npy', noise_levels)
            np.save(sorter_output_folder / 'all_peaks.npy', all_peaks)
            np.save(sorter_output_folder / 'post_split_label.npy', post_split_label)
            np.save(sorter_output_folder / 'split_count.npy', split_count)
            np.save(sorter_output_folder / 'post_merge_label.npy', post_merge_label)
            np.save(sorter_output_folder / 'spikes.npy', spikes)

        final_spikes = np.zeros(spikes.size, dtype=minimum_spike_dtype)
        final_spikes["sample_index"] = spikes["sample_index"]
        final_spikes["unit_index"] = spikes["cluster_index"]
        final_spikes["segment_index"] = spikes["segment_index"]


        sorting = NumpySorting(final_spikes, sampling_frequency, labels_set)
        sorting = sorting.save(folder=sorter_output_folder / "sorting")

        return sorting



def extract_waveform_at_max_channel(rec, peaks,
                                       ms_before=0.5, ms_after=1.5,
                                       **job_kwargs):
    """
    Helper function to extractor waveforms at max channel from a peak list


    """
    n = rec.get_num_channels()
    unit_ids = np.arange(n, dtype='int64')
    sparsity_mask = np.eye(n, dtype='bool')
    
    spikes = np.zeros(peaks.size, dtype = [("sample_index", "int64"), ("unit_index", "int64"), ("segment_index", "int64")])
    spikes["sample_index"] = peaks["sample_index"]
    spikes["unit_index"] = peaks["channel_index"]
    spikes["segment_index"] = peaks["segment_index"]

    nbefore = int(ms_before * rec.sampling_frequency / 1000.)
    nafter = int(ms_after * rec.sampling_frequency/ 1000.)

    all_wfs = extract_waveforms_to_single_buffer(rec, spikes, unit_ids, nbefore, nafter,
                                                 mode="shared_memory", return_scaled=False,
                                                 sparsity_mask=sparsity_mask, copy=True,
                                                  **job_kwargs,
                                              )

    return all_wfs



<|MERGE_RESOLUTION|>--- conflicted
+++ resolved
@@ -72,11 +72,7 @@
 
         import hdbscan
 
-<<<<<<< HEAD
-        recording_raw = load_extractor(sorter_output_folder.parent / "spikeinterface_recording.pickle")
-=======
         recording_raw = cls.load_recording_from_folder(sorter_output_folder.parent, with_warnings=False)
->>>>>>> cb9a2289
 
         num_chans = recording_raw.get_num_channels()
         sampling_frequency = recording_raw.get_sampling_frequency()
