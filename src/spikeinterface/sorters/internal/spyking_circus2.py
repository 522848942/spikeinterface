from __future__ import annotations

from .si_based import ComponentsBasedSorter

import os
import shutil
import numpy as np

from spikeinterface.core import NumpySorting
from spikeinterface.core.job_tools import fix_job_kwargs
from spikeinterface.core.recording_tools import get_noise_levels
from spikeinterface.core.template import Templates
from spikeinterface.core.template_tools import get_template_extremum_amplitude
from spikeinterface.core.waveform_tools import estimate_templates
from spikeinterface.preprocessing import common_reference, whiten, bandpass_filter, correct_motion
from spikeinterface.sortingcomponents.tools import cache_preprocessing
from spikeinterface.core.basesorting import minimum_spike_dtype
from spikeinterface.core.sparsity import compute_sparsity
from spikeinterface.sortingcomponents.tools import remove_empty_templates
from spikeinterface.sortingcomponents.tools import get_prototype_spike, check_probe_for_drift_correction
from spikeinterface.core.sortinganalyzer import create_sorting_analyzer
from spikeinterface.curation.auto_merge import get_potential_auto_merge
from spikeinterface.sortingcomponents.clustering.clustering_tools import resolve_merging_graph, apply_merges_to_sorting
from spikeinterface.core.analyzer_extension_core import ComputeTemplates

from spikeinterface.sortingcomponents.tools import get_prototype_spike

try:
    import hdbscan

    HAVE_HDBSCAN = True
except:
    HAVE_HDBSCAN = False


class Spykingcircus2Sorter(ComponentsBasedSorter):
    sorter_name = "spykingcircus2"

    _default_params = {
        "general": {"ms_before": 2, "ms_after": 2, "radius_um": 100},
        "sparsity": {"method": "ptp", "threshold": 0.25},
        "filtering": {"freq_min": 150, "freq_max": 7000, "ftype": "bessel", "filter_order": 2},
        "detection": {"peak_sign": "neg", "detect_threshold": 4},
        "selection": {
            "method": "uniform",
            "n_peaks_per_channel": 5000,
            "min_n_peaks": 100000,
            "select_per_channel": False,
            "seed": 42,
        },
        "drift_correction": {"preset": "nonrigid_fast_and_accurate"},
        "merging": {
            "minimum_spikes": 10,
            "corr_diff_thresh": 0.5,
            "template_metric": "cosine",
            "censor_correlograms_ms": 0.4,
            "num_channels": 5,
        },
        "clustering": {"legacy": True},
        "matching": {"method": "circus-omp-svd"},
        "apply_preprocessing": True,
        "matched_filtering": False,
        "cache_preprocessing": {"mode": "memory", "memory_limit": 0.5, "delete_cache": True},
        "multi_units_only": False,
        "job_kwargs": {"n_jobs": 0.8},
        "debug": False,
    }

    handle_multi_segment = True

    _params_description = {
        "general": "A dictionary to describe how templates should be computed. User can define ms_before and ms_after (in ms) \
                                        and also the radius_um used to be considered during clustering",
        "sparsity": "A dictionary to be passed to all the calls to sparsify the templates",
        "filtering": "A dictionary for the high_pass filter to be used during preprocessing",
        "detection": "A dictionary for the peak detection node (locally_exclusive)",
        "selection": "A dictionary for the peak selection node. Default is to use smart_sampling_amplitudes, with a minimum of 20000 peaks\
                                         and 5000 peaks per electrode on average.",
        "clustering": "A dictionary to be provided to the clustering method. By default, random_projections is used, but if legacy is set to\
                            True, one other clustering called circus will be used, similar to the one used in Spyking Circus 1",
        "matching": "A dictionary to specify the matching engine used to recover spikes. The method default is circus-omp-svd, but other engines\
                                          can be used",
        "merging": "A dictionary to specify the final merging param to group cells after template matching (get_potential_auto_merge)",
        "motion_correction": "A dictionary to be provided if motion correction has to be performed (dense probe only)",
        "apply_preprocessing": "Boolean to specify whether circus 2 should preprocess the recording or not. If yes, then high_pass filtering + common\
                                                    median reference + zscore",
        "cache_preprocessing": "How to cache the preprocessed recording. Mode can be memory, file, zarr, with extra arguments. In case of memory (default), \
                         memory_limit will control how much RAM can be used. In case of folder or zarr, delete_cache controls if cache is cleaned after sorting",
        "multi_units_only": "Boolean to get only multi units activity (i.e. one template per electrode)",
        "job_kwargs": "A dictionary to specify how many jobs and which parameters they should used",
        "debug": "Boolean to specify if internal data structures made during the sorting should be kept for debugging",
    }

    sorter_description = """Spyking Circus 2 is a rewriting of Spyking Circus, within the SpikeInterface framework
    It uses a more conservative clustering algorithm (compared to Spyking Circus), which is less prone to hallucinate units and/or find noise.
    In addition, it also uses a full Orthogonal Matching Pursuit engine to reconstruct the traces, leading to more spikes
    being discovered."""

    @classmethod
    def get_sorter_version(cls):
        return "2.0"

    @classmethod
    def _run_from_folder(cls, sorter_output_folder, params, verbose):
        assert HAVE_HDBSCAN, "spykingcircus2 needs hdbscan to be installed"

        # this is importanted only on demand because numba import are too heavy
        from spikeinterface.sortingcomponents.peak_detection import detect_peaks
        from spikeinterface.sortingcomponents.peak_selection import select_peaks
        from spikeinterface.sortingcomponents.clustering import find_cluster_from_peaks
        from spikeinterface.sortingcomponents.matching import find_spikes_from_templates

        job_kwargs = params["job_kwargs"]
        job_kwargs = fix_job_kwargs(job_kwargs)
        job_kwargs.update({"verbose": verbose, "progress_bar": verbose})

        recording = cls.load_recording_from_folder(sorter_output_folder.parent, with_warnings=False)

        sampling_frequency = recording.get_sampling_frequency()
        num_channels = recording.get_num_channels()
        ms_before = params["general"].get("ms_before", 2)
        ms_after = params["general"].get("ms_after", 2)
        radius_um = params["general"].get("radius_um", 100)

        ## First, we are filtering the data
        filtering_params = params["filtering"].copy()
        if params["apply_preprocessing"]:
            recording_f = bandpass_filter(recording, **filtering_params, dtype="float32")
            if num_channels > 1:
                recording_f = common_reference(recording_f)
        else:
            recording_f = recording
            recording_f.annotate(is_filtered=True)

        valid_geometry = check_probe_for_drift_correction(recording_f)
        if params["drift_correction"] is not None:
            if not valid_geometry:
                print("Geometry of the probe does not allow 1D drift correction")
            else:
                print("Motion correction activated (probe geometry compatible)")
                motion_folder = sorter_output_folder / "motion"
                params["drift_correction"].update({"folder": motion_folder})
                recording_f = correct_motion(recording_f, **params["drift_correction"])

        ## We need to whiten before the template matching step, to boost the results
        recording_w = whiten(recording_f, mode="local", radius_um=radius_um, dtype="float32", regularize=True)

        noise_levels = get_noise_levels(recording_w, return_scaled=False)

        if recording_w.check_serializability("json"):
            recording_w.dump(sorter_output_folder / "preprocessed_recording.json", relative_to=None)
        elif recording_w.check_serializability("pickle"):
            recording_w.dump(sorter_output_folder / "preprocessed_recording.pickle", relative_to=None)

        recording_w = cache_preprocessing(recording_w, **job_kwargs, **params["cache_preprocessing"])

        ## Then, we are detecting peaks with a locally_exclusive method
        detection_params = params["detection"].copy()
        detection_params.update(job_kwargs)
<<<<<<< HEAD

        detection_params["radius_um"] = detection_params.get("radius_um", 50)
        detection_params["exclude_sweep_ms"] = detection_params.get("exclude_sweep_ms", 0.5)
        detection_params["noise_levels"] = noise_levels

        fs = recording_w.get_sampling_frequency()
        nbefore = int(ms_before * fs / 1000.0)
        nafter = int(ms_after * fs / 1000.0)

        peaks = detect_peaks(recording_w, "locally_exclusive", **detection_params)

        if params["matched_filtering"]:
            prototype = get_prototype_spike(recording_w, peaks, ms_before, ms_after, **job_kwargs)
            detection_params["prototype"] = prototype

            for value in ["chunk_size", "chunk_memory", "total_memory", "chunk_duration"]:
                if value in detection_params:
                    detection_params.pop(value)

            detection_params["chunk_duration"] = "100ms"

            peaks = detect_peaks(recording_w, "matched_filtering", **detection_params)
=======
        radius_um = params["general"].get("radius_um", 100)
        if "radius_um" not in detection_params:
            detection_params["radius_um"] = radius_um

        if "exclude_sweep_ms" not in detection_params:
            detection_params["exclude_sweep_ms"] = max(ms_before, ms_after)
        if "radius_um" not in detection_params:
            detection_params["radius_um"] = radius_um
        detection_params["noise_levels"] = noise_levels

        fs = recording_f.get_sampling_frequency()
        nbefore = int(ms_before * fs / 1000.0)
        nafter = int(ms_after * fs / 1000.0)

        peaks = detect_peaks(recording_f, "locally_exclusive", **detection_params)

        if params["matched_filtering"]:
            prototype = get_prototype_spike(recording_f, peaks, ms_before, ms_after, **job_kwargs)
            detection_params["prototype"] = prototype

            matching_job_params = job_kwargs.copy()
            for value in ["chunk_size", "chunk_memory", "total_memory", "chunk_duration"]:
                if value in matching_job_params:
                    matching_job_params.pop(value)

            matching_job_params["chunk_duration"] = "100ms"

            peaks = detect_peaks(recording_f, "matched_filtering", **detection_params, **matching_job_params)
>>>>>>> b6c2c91e

        if verbose:
            print("We found %d peaks in total" % len(peaks))

        if params["multi_units_only"]:
            sorting = NumpySorting.from_peaks(peaks, sampling_frequency, unit_ids=recording_w.unit_ids)
        else:
            ## We subselect a subset of all the peaks, by making the distributions os SNRs over all
            ## channels as flat as possible
            selection_params = params["selection"]
            selection_params["n_peaks"] = params["selection"]["n_peaks_per_channel"] * num_channels
            selection_params["n_peaks"] = max(selection_params["min_n_peaks"], selection_params["n_peaks"])

            selection_params.update({"noise_levels": noise_levels})
            selected_peaks = select_peaks(peaks, **selection_params)

            if verbose:
                print("We kept %d peaks for clustering" % len(selected_peaks))

            ## We launch a clustering (using hdbscan) relying on positions and features extracted on
            ## the fly from the snippets
            clustering_params = params["clustering"].copy()
            clustering_params["waveforms"] = {}
            clustering_params["sparsity"] = params["sparsity"]
            clustering_params["radius_um"] = radius_um
            clustering_params["waveforms"]["ms_before"] = ms_before
            clustering_params["waveforms"]["ms_after"] = ms_after
            clustering_params["job_kwargs"] = job_kwargs
            clustering_params["noise_levels"] = noise_levels
            clustering_params["tmp_folder"] = sorter_output_folder / "clustering"

            legacy = clustering_params.get("legacy", True)

            if legacy:
                clustering_method = "circus"
            else:
                clustering_method = "random_projections"

            labels, peak_labels = find_cluster_from_peaks(
                recording_w, selected_peaks, method=clustering_method, method_kwargs=clustering_params
            )

            ## We get the labels for our peaks
            mask = peak_labels > -1

            labeled_peaks = np.zeros(np.sum(mask), dtype=minimum_spike_dtype)
            labeled_peaks["sample_index"] = selected_peaks[mask]["sample_index"]
            labeled_peaks["segment_index"] = selected_peaks[mask]["segment_index"]
            for count, l in enumerate(labels):
                sub_mask = peak_labels[mask] == l
                labeled_peaks["unit_index"][sub_mask] = count
            unit_ids = np.arange(len(np.unique(labeled_peaks["unit_index"])))
            sorting = NumpySorting(labeled_peaks, sampling_frequency, unit_ids=unit_ids)

            clustering_folder = sorter_output_folder / "clustering"
            clustering_folder.mkdir(parents=True, exist_ok=True)

            if not params["debug"]:
                shutil.rmtree(clustering_folder)
            else:
                np.save(clustering_folder / "labels", labels)
                np.save(clustering_folder / "peaks", selected_peaks)

            templates_array = estimate_templates(
                recording_w, labeled_peaks, unit_ids, nbefore, nafter, return_scaled=False, job_name=None, **job_kwargs
            )

            templates = Templates(
                templates_array,
                sampling_frequency,
                nbefore,
                None,
                recording_w.channel_ids,
                unit_ids,
                recording_w.get_probe(),
            )

            sparsity = compute_sparsity(templates, noise_levels, **params["sparsity"])
            templates = templates.to_sparse(sparsity)
            templates = remove_empty_templates(templates)

            if params["debug"]:
                templates.to_zarr(folder_path=clustering_folder / "templates")
                sorting = sorting.save(folder=clustering_folder / "sorting")

            ## We launch a OMP matching pursuit by full convolution of the templates and the raw traces
            matching_method = params["matching"].pop("method")
            matching_params = params["matching"].copy()
            matching_params["templates"] = templates
            matching_job_params = job_kwargs.copy()

            if matching_method == "circus-omp-svd":

                for value in ["chunk_size", "chunk_memory", "total_memory", "chunk_duration"]:
                    if value in matching_job_params:
                        matching_job_params[value] = None
                matching_job_params["chunk_duration"] = "100ms"

            spikes = find_spikes_from_templates(
                recording_w, matching_method, method_kwargs=matching_params, **matching_job_params
            )

            if params["debug"]:
                fitting_folder = sorter_output_folder / "fitting"
                fitting_folder.mkdir(parents=True, exist_ok=True)
                np.save(fitting_folder / "spikes", spikes)

            if verbose:
                print("We found %d spikes" % len(spikes))

            ## And this is it! We have a spyking circus
            sorting = np.zeros(spikes.size, dtype=minimum_spike_dtype)
            sorting["sample_index"] = spikes["sample_index"]
            sorting["unit_index"] = spikes["cluster_index"]
            sorting["segment_index"] = spikes["segment_index"]
            sorting = NumpySorting(sorting, sampling_frequency, unit_ids)

        sorting_folder = sorter_output_folder / "sorting"
        if sorting_folder.exists():
            shutil.rmtree(sorting_folder)

        merging_params = params["merging"].copy()

        if len(merging_params) > 0:
            if params["drift_correction"]:
                from spikeinterface.preprocessing.motion import load_motion_info

                motion_info = load_motion_info(motion_folder)
                merging_params["maximum_distance_um"] = max(50, 2 * np.abs(motion_info["motion"]).max())

            # peak_sign = params['detection'].get('peak_sign', 'neg')
            # best_amplitudes = get_template_extremum_amplitude(templates, peak_sign=peak_sign)
            # guessed_amplitudes = spikes['amplitude'].copy()
            # for ind in unit_ids:
            #     mask = spikes['cluster_index'] == ind
            #     guessed_amplitudes[mask] *= best_amplitudes[ind]

            if params["debug"]:
                curation_folder = sorter_output_folder / "curation"
                if curation_folder.exists():
                    shutil.rmtree(curation_folder)
                sorting.save(folder=curation_folder)
                # np.save(fitting_folder / "amplitudes", guessed_amplitudes)

            sorting = final_cleaning_circus(recording_w, sorting, templates, **merging_params)

            if verbose:
                print(f"Final merging, keeping {len(sorting.unit_ids)} units")

        folder_to_delete = None
        cache_mode = params["cache_preprocessing"].get("mode", "memory")
        delete_cache = params["cache_preprocessing"].get("delete_cache", True)

        if cache_mode in ["folder", "zarr"] and delete_cache:
            folder_to_delete = recording_w._kwargs["folder_path"]

        del recording_w
        if folder_to_delete is not None:
            shutil.rmtree(folder_to_delete)

        sorting = sorting.save(folder=sorting_folder)

        return sorting


def final_cleaning_circus(recording, sorting, templates, **merging_kwargs):

    sparsity = templates.sparsity
    templates_array = templates.get_dense_templates().copy()

    sa = create_sorting_analyzer(sorting, recording, format="memory", sparsity=sparsity)

    sa.extensions["templates"] = ComputeTemplates(sa)
    sa.extensions["templates"].params = {"nbefore": templates.nbefore}
    sa.extensions["templates"].data["average"] = templates_array
    sa.compute("unit_locations", method="monopolar_triangulation")
    merges = get_potential_auto_merge(sa, **merging_kwargs)
    merges = resolve_merging_graph(sorting, merges)
    sorting = apply_merges_to_sorting(sorting, merges)
    # sorting = merge_units_sorting(sorting, merges)

    return sorting<|MERGE_RESOLUTION|>--- conflicted
+++ resolved
@@ -157,7 +157,6 @@
         ## Then, we are detecting peaks with a locally_exclusive method
         detection_params = params["detection"].copy()
         detection_params.update(job_kwargs)
-<<<<<<< HEAD
 
         detection_params["radius_um"] = detection_params.get("radius_um", 50)
         detection_params["exclude_sweep_ms"] = detection_params.get("exclude_sweep_ms", 0.5)
@@ -180,36 +179,6 @@
             detection_params["chunk_duration"] = "100ms"
 
             peaks = detect_peaks(recording_w, "matched_filtering", **detection_params)
-=======
-        radius_um = params["general"].get("radius_um", 100)
-        if "radius_um" not in detection_params:
-            detection_params["radius_um"] = radius_um
-
-        if "exclude_sweep_ms" not in detection_params:
-            detection_params["exclude_sweep_ms"] = max(ms_before, ms_after)
-        if "radius_um" not in detection_params:
-            detection_params["radius_um"] = radius_um
-        detection_params["noise_levels"] = noise_levels
-
-        fs = recording_f.get_sampling_frequency()
-        nbefore = int(ms_before * fs / 1000.0)
-        nafter = int(ms_after * fs / 1000.0)
-
-        peaks = detect_peaks(recording_f, "locally_exclusive", **detection_params)
-
-        if params["matched_filtering"]:
-            prototype = get_prototype_spike(recording_f, peaks, ms_before, ms_after, **job_kwargs)
-            detection_params["prototype"] = prototype
-
-            matching_job_params = job_kwargs.copy()
-            for value in ["chunk_size", "chunk_memory", "total_memory", "chunk_duration"]:
-                if value in matching_job_params:
-                    matching_job_params.pop(value)
-
-            matching_job_params["chunk_duration"] = "100ms"
-
-            peaks = detect_peaks(recording_f, "matched_filtering", **detection_params, **matching_job_params)
->>>>>>> b6c2c91e
 
         if verbose:
             print("We found %d peaks in total" % len(peaks))
