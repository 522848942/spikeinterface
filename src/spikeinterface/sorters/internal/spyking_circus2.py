from __future__ import annotations

from .si_based import ComponentsBasedSorter

import os
import shutil
import numpy as np

from spikeinterface.core import NumpySorting, load_extractor, BaseRecording, get_noise_levels, extract_waveforms
from spikeinterface.core.job_tools import fix_job_kwargs
from spikeinterface.core.template import Templates
from spikeinterface.core.waveform_tools import estimate_templates
from spikeinterface.preprocessing import common_reference, zscore, whiten, highpass_filter
from spikeinterface.sortingcomponents.tools import cache_preprocessing
from spikeinterface.core.basesorting import minimum_spike_dtype
from spikeinterface.core.sparsity import compute_sparsity

try:
    import hdbscan

    HAVE_HDBSCAN = True
except:
    HAVE_HDBSCAN = False


class Spykingcircus2Sorter(ComponentsBasedSorter):
    sorter_name = "spykingcircus2"

    _default_params = {
        "general": {"ms_before": 2, "ms_after": 2, "radius_um": 100},
        "sparsity": {"method": "ptp", "threshold": 1},
        "filtering": {"freq_min": 150, "dtype": "float32"},
        "detection": {"peak_sign": "neg", "detect_threshold": 4},
        "selection": {
            "method": "smart_sampling_amplitudes",
            "n_peaks_per_channel": 5000,
            "min_n_peaks": 20000,
            "select_per_channel": False,
        },
        "clustering": {"legacy": False},
        "matching": {"method": "circus-omp-svd", "method_kwargs": {}},
        "apply_preprocessing": True,
        "shared_memory": True,
        "cache_preprocessing": {"mode": "memory", "memory_limit": 0.5, "delete_cache": True},
        "multi_units_only": False,
        "job_kwargs": {"n_jobs": 0.8},
        "debug": False,
    }

    handle_multi_segment = True

    _params_description = {
        "general": "A dictionary to describe how templates should be computed. User can define ms_before and ms_after (in ms) \
                                        and also the radius_um used to be considered during clustering",
        "sparsity": "A dictionary to be passed to all the calls to sparsify the templates",
        "filtering": "A dictionary for the high_pass filter to be used during preprocessing",
        "detection": "A dictionary for the peak detection node (locally_exclusive)",
        "selection": "A dictionary for the peak selection node. Default is to use smart_sampling_amplitudes, with a minimum of 20000 peaks\
                                         and 5000 peaks per electrode on average.",
        "clustering": "A dictionary to be provided to the clustering method. By default, random_projections is used, but if legacy is set to\
                            True, one other clustering called circus will be used, similar to the one used in Spyking Circus 1",
        "matching": "A dictionary to specify the matching engine used to recover spikes. The method default is circus-omp-svd, but other engines\
                                          can be used",
        "apply_preprocessing": "Boolean to specify whether circus 2 should preprocess the recording or not. If yes, then high_pass filtering + common\
                                                    median reference + zscore",
        "shared_memory": "Boolean to specify if the code should, as much as possible, use an internal data structure in memory (faster)",
        "cache_preprocessing": "How to cache the preprocessed recording. Mode can be memory, file, zarr, with extra arguments. In case of memory (default), \
                         memory_limit will control how much RAM can be used. In case of folder or zarr, delete_cache controls if cache is cleaned after sorting",
        "multi_units_only": "Boolean to get only multi units activity (i.e. one template per electrode)",
        "job_kwargs": "A dictionary to specify how many jobs and which parameters they should used",
        "debug": "Boolean to specify if the internal data structure should be kept for debugging",
    }

    sorter_description = """Spyking Circus 2 is a rewriting of Spyking Circus, within the SpikeInterface framework
    It uses a more conservative clustering algorithm (compared to Spyking Circus), which is less prone to hallucinate units and/or find noise.
    In addition, it also uses a full Orthogonal Matching Pursuit engine to reconstruct the traces, leading to more spikes
    being discovered."""

    @classmethod
    def get_sorter_version(cls):
        return "2.0"

    @classmethod
    def _run_from_folder(cls, sorter_output_folder, params, verbose):
        assert HAVE_HDBSCAN, "spykingcircus2 needs hdbscan to be installed"

        # this is importanted only on demand because numba import are too heavy
        from spikeinterface.sortingcomponents.peak_detection import detect_peaks
        from spikeinterface.sortingcomponents.peak_selection import select_peaks
        from spikeinterface.sortingcomponents.clustering import find_cluster_from_peaks
        from spikeinterface.sortingcomponents.matching import find_spikes_from_templates

        job_kwargs = params["job_kwargs"].copy()
        job_kwargs = fix_job_kwargs(job_kwargs)
        job_kwargs["verbose"] = verbose
        job_kwargs["progress_bar"] = verbose

        recording = cls.load_recording_from_folder(sorter_output_folder.parent, with_warnings=False)

        sampling_frequency = recording.get_sampling_frequency()
        num_channels = recording.get_num_channels()

        ## First, we are filtering the data
        filtering_params = params["filtering"].copy()
        if params["apply_preprocessing"]:
            recording_f = highpass_filter(recording, **filtering_params)
            if num_channels > 1:
                recording_f = common_reference(recording_f)
        else:
            recording_f = recording
            recording_f.annotate(is_filtered=True)

        recording_f = zscore(recording_f, dtype="float32")
        noise_levels = get_noise_levels(recording_f)

        if recording_f.check_serializability("json"):
            recording_f.dump(sorter_output_folder / "preprocessed_recording.json", relative_to=None)
        elif recording_f.check_serializability("pickle"):
            recording_f.dump(sorter_output_folder / "preprocessed_recording.pickle", relative_to=None)

        recording_f = cache_preprocessing(recording_f, **job_kwargs, **params["cache_preprocessing"])

        ## Then, we are detecting peaks with a locally_exclusive method
        detection_params = params["detection"].copy()
        detection_params.update(job_kwargs)
        if "radius_um" not in detection_params:
            detection_params["radius_um"] = params["general"]["radius_um"]
        if "exclude_sweep_ms" not in detection_params:
            detection_params["exclude_sweep_ms"] = max(params["general"]["ms_before"], params["general"]["ms_after"])
        detection_params["noise_levels"] = noise_levels

        peaks = detect_peaks(recording_f, method="locally_exclusive", **detection_params)

        if verbose:
            print("We found %d peaks in total" % len(peaks))

        if params["multi_units_only"]:
            sorting = NumpySorting.from_peaks(peaks, sampling_frequency, unit_ids=recording_f.unit_ids)
        else:
            ## We subselect a subset of all the peaks, by making the distributions os SNRs over all
            ## channels as flat as possible
            selection_params = params["selection"]
            selection_params["n_peaks"] = params["selection"]["n_peaks_per_channel"] * num_channels
            selection_params["n_peaks"] = max(selection_params["min_n_peaks"], selection_params["n_peaks"])

            selection_params.update({"noise_levels": noise_levels})
            selected_peaks = select_peaks(peaks, **selection_params)

            if verbose:
                print("We kept %d peaks for clustering" % len(selected_peaks))

            ## We launch a clustering (using hdbscan) relying on positions and features extracted on
            ## the fly from the snippets
            clustering_params = params["clustering"].copy()
            clustering_params["waveforms"] = {}
            clustering_params["sparsity"] = params["sparsity"]

            for k in ["ms_before", "ms_after"]:
                clustering_params["waveforms"][k] = params["general"][k]

            clustering_params.update(dict(shared_memory=params["shared_memory"]))
            clustering_params["job_kwargs"] = job_kwargs
            clustering_params["tmp_folder"] = sorter_output_folder / "clustering"

            if "legacy" in clustering_params:
                legacy = clustering_params.pop("legacy")
            else:
                legacy = False

            if legacy:
                if verbose:
                    print("We are using the legacy mode for the clustering")
                clustering_method = "circus"
            else:
                clustering_method = "random_projections"

            labels, peak_labels = find_cluster_from_peaks(
                recording_f, selected_peaks, method=clustering_method, method_kwargs=clustering_params
            )

            ## We get the labels for our peaks
            mask = peak_labels > -1

            labeled_peaks = np.zeros(np.sum(mask), dtype=minimum_spike_dtype)
            labeled_peaks["sample_index"] = selected_peaks[mask]["sample_index"]
            labeled_peaks["segment_index"] = selected_peaks[mask]["segment_index"]
            for count, l in enumerate(labels):
                sub_mask = peak_labels[mask] == l
                labeled_peaks["unit_index"][sub_mask] = count
            unit_ids = np.arange(len(np.unique(labeled_peaks["unit_index"])))
            sorting = NumpySorting(labeled_peaks, sampling_frequency, unit_ids=unit_ids)

            clustering_folder = sorter_output_folder / "clustering"
            clustering_folder.mkdir(parents=True, exist_ok=True)

            if not params["debug"]:
                shutil.rmtree(clustering_folder)
            else:
                np.save(clustering_folder / "labels", labels)
                np.save(clustering_folder / "peaks", selected_peaks)

            nbefore = int(params["general"]["ms_before"] * sampling_frequency / 1000.0)
            nafter = int(params["general"]["ms_after"] * sampling_frequency / 1000.0)

<<<<<<< HEAD
            templates_array = estimate_templates(recording_f, labeled_peaks, unit_ids, nbefore, nafter,
                                return_scaled=False, job_name=None, **job_kwargs)
=======
            templates_array = estimate_templates(
                recording_f, labeled_peaks, unit_ids, nbefore, nafter, False, job_name=None, **job_kwargs
            )
>>>>>>> 9f0c6525

            templates = Templates(
                templates_array,
                sampling_frequency,
                nbefore,
                None,
                recording_f.channel_ids,
                unit_ids,
                recording_f.get_probe(),
            )

<<<<<<< HEAD
            sparsity = compute_sparsity(templates, noise_levels, **params['sparsity'])
            templates = templates.to_sparse(sparsity)
=======
            sparsity = compute_sparsity(templates, method="radius")
            templates.set_sparsity(sparsity)
>>>>>>> 9f0c6525

            if params["debug"]:
                sorting = sorting.save(folder=clustering_folder / "sorting")

            ## We launch a OMP matching pursuit by full convolution of the templates and the raw traces
            matching_method = params["matching"]["method"]
            matching_params = params["matching"]["method_kwargs"].copy()
            matching_params["templates"] = templates
            matching_job_params = {}
            matching_job_params.update(job_kwargs)

            if matching_method == "circus-omp-svd":
                for value in ["chunk_size", "chunk_memory", "total_memory", "chunk_duration"]:
                    if value in matching_job_params:
                        matching_job_params.pop(value)
                matching_job_params["chunk_duration"] = "100ms"

            spikes = find_spikes_from_templates(
                recording_f, matching_method, method_kwargs=matching_params, **matching_job_params
            )

            if params["debug"]:
                fitting_folder = sorter_output_folder / "fitting"
                fitting_folder.mkdir(parents=True, exist_ok=True)
                np.save(fitting_folder / "spikes", spikes)

            if verbose:
                print("We found %d spikes" % len(spikes))

            ## And this is it! We have a spyking circus
            sorting = np.zeros(spikes.size, dtype=minimum_spike_dtype)
            sorting["sample_index"] = spikes["sample_index"]
            sorting["unit_index"] = spikes["cluster_index"]
            sorting["segment_index"] = spikes["segment_index"]
            sorting = NumpySorting(sorting, sampling_frequency, unit_ids)

        sorting_folder = sorter_output_folder / "sorting"
        if sorting_folder.exists():
            shutil.rmtree(sorting_folder)

        folder_to_delete = None
        cache_mode = params["cache_preprocessing"]["mode"]
        delete_cache = params["cache_preprocessing"]["delete_cache"]
        if cache_mode in ["folder", "zarr"] and delete_cache:
            folder_to_delete = recording_f._kwargs["folder_path"]

        del recording_f
        if folder_to_delete is not None:
            shutil.rmtree(folder_to_delete)

        sorting = sorting.save(folder=sorting_folder)

        return sorting<|MERGE_RESOLUTION|>--- conflicted
+++ resolved
@@ -202,14 +202,8 @@
             nbefore = int(params["general"]["ms_before"] * sampling_frequency / 1000.0)
             nafter = int(params["general"]["ms_after"] * sampling_frequency / 1000.0)
 
-<<<<<<< HEAD
             templates_array = estimate_templates(recording_f, labeled_peaks, unit_ids, nbefore, nafter,
                                 return_scaled=False, job_name=None, **job_kwargs)
-=======
-            templates_array = estimate_templates(
-                recording_f, labeled_peaks, unit_ids, nbefore, nafter, False, job_name=None, **job_kwargs
-            )
->>>>>>> 9f0c6525
 
             templates = Templates(
                 templates_array,
@@ -221,13 +215,8 @@
                 recording_f.get_probe(),
             )
 
-<<<<<<< HEAD
             sparsity = compute_sparsity(templates, noise_levels, **params['sparsity'])
             templates = templates.to_sparse(sparsity)
-=======
-            sparsity = compute_sparsity(templates, method="radius")
-            templates.set_sparsity(sparsity)
->>>>>>> 9f0c6525
 
             if params["debug"]:
                 sorting = sorting.save(folder=clustering_folder / "sorting")
