import warnings
from typing import List, Optional, Union

import numpy as np

from .base import BaseExtractor, BaseSegment
from .waveform_tools import has_exceeding_spikes


minimum_spike_dtype = [("sample_index", "int64"), ("unit_index", "int64"), ("segment_index", "int64")]


class BaseSorting(BaseExtractor):
    """
    Abstract class representing several segment several units and relative spiketrains.
    """

    def __init__(self, sampling_frequency: float, unit_ids: List):
        BaseExtractor.__init__(self, unit_ids)
        self._sampling_frequency = sampling_frequency
        self._sorting_segments: List[BaseSortingSegment] = []
        # this weak link is to handle times from a recording object
        self._recording = None
        self._sorting_info = None

        # caching
        self._cached_spike_vector = None
        self._cached_spike_trains = {}

    def __repr__(self):
        clsname = self.__class__.__name__
        nseg = self.get_num_segments()
        nunits = self.get_num_units()
        sf_khz = self.get_sampling_frequency() / 1000.0
        txt = f"{clsname}: {nunits} units - {nseg} segments - {sf_khz:0.1f}kHz"
        if "file_path" in self._kwargs:
            txt += "\n  file_path: {}".format(self._kwargs["file_path"])
        return txt

    @property
    def unit_ids(self):
        return self._main_ids

    @property
    def sampling_frequency(self):
        return self._sampling_frequency

    def get_unit_ids(self) -> List:
        return self._main_ids

    def get_num_units(self) -> int:
        return len(self.get_unit_ids())

    def add_sorting_segment(self, sorting_segment):
        self._sorting_segments.append(sorting_segment)
        sorting_segment.set_parent_extractor(self)

    def get_sampling_frequency(self):
        return self._sampling_frequency

    def get_num_segments(self):
        return len(self._sorting_segments)

    def get_num_samples(self, segment_index=None):
        """Returns the number of samples of the associated recording for a segment.

        Parameters
        ----------
        segment_index : int, optional
            The segment index to retrieve the number of samples for.
            For multi-segment objects, it is required, by default None

        Returns
        -------
        int
            The number of samples
        """
        assert (
            self.has_recording()
        ), "This methods requires an associated recording. Call self.register_recording() first."
        return self._recording.get_num_samples(segment_index=segment_index)

    def get_total_samples(self):
        """Returns the total number of samples of the associated recording.

        Returns
        -------
        int
            The total number of samples
        """
        s = 0
        for segment_index in range(self.get_num_segments()):
            s += self.get_num_samples(segment_index)
        return s

    def get_total_duration(self):
        """Returns the total duration in s of the associated recording.

        Returns
        -------
        float
            The duration in seconds
        """
        assert (
            self.has_recording()
        ), "This methods requires an associated recording. Call self.register_recording() first."
        return self._recording.get_total_duration()

    def get_unit_spike_train(
        self,
        unit_id,
        segment_index: Union[int, None] = None,
        start_frame: Union[int, None] = None,
        end_frame: Union[int, None] = None,
        return_times: bool = False,
        use_cache: bool = True,
    ):
        segment_index = self._check_segment_index(segment_index)
        if use_cache:
            if segment_index not in self._cached_spike_trains:
                self._cached_spike_trains[segment_index] = {}
            if unit_id not in self._cached_spike_trains[segment_index]:
                segment = self._sorting_segments[segment_index]
                spike_frames = segment.get_unit_spike_train(unit_id=unit_id, start_frame=None, end_frame=None).astype(
                    "int64"
                )
                self._cached_spike_trains[segment_index][unit_id] = spike_frames
            else:
                spike_frames = self._cached_spike_trains[segment_index][unit_id]
            if start_frame is not None:
                spike_frames = spike_frames[spike_frames >= start_frame]
            if end_frame is not None:
                spike_frames = spike_frames[spike_frames < end_frame]
        else:
            segment = self._sorting_segments[segment_index]
            spike_frames = segment.get_unit_spike_train(
                unit_id=unit_id, start_frame=start_frame, end_frame=end_frame
            ).astype("int64")

        if return_times:
            if self.has_recording():
                times = self.get_times(segment_index=segment_index)
                return times[spike_frames]
            else:
                t_start = segment._t_start if segment._t_start is not None else 0
                spike_times = spike_frames / self.get_sampling_frequency()
                return t_start + spike_times
        else:
            return spike_frames

    def register_recording(self, recording, check_spike_frames=True):
        """Register a recording to the sorting.

        Parameters
        ----------
        recording : BaseRecording
            Recording with the same number of segments as current sorting.
            Assigned to self._recording.
        check_spike_frames : bool, optional
            If True, assert for each segment that all spikes are within the recording's range.
            By default True.
        """
        assert np.isclose(
            self.get_sampling_frequency(), recording.get_sampling_frequency(), atol=0.1
        ), "The recording has a different sampling frequency than the sorting!"
        assert (
            self.get_num_segments() == recording.get_num_segments()
        ), "The recording has a different number of segments than the sorting!"
        if check_spike_frames:
            if has_exceeding_spikes(recording, self):
                warnings.warn(
                    "Some spikes are exceeding the recording's duration! "
                    "Removing these excess spikes with `spikeinterface.curation.remove_excess_spikes()` "
                    "Might be necessary for further postprocessing."
                )
        self._recording = recording

    @property
    def sorting_info(self):
        if "__sorting_info__" in self.get_annotation_keys():
            return self.get_annotation("__sorting_info__")
        else:
            return None

    def set_sorting_info(self, recording_dict, params_dict, log_dict):
        sorting_info = dict(recording=recording_dict, params=params_dict, log=log_dict)
        self.annotate(__sorting_info__=sorting_info)

    def has_recording(self):
        return self._recording is not None

    def has_time_vector(self, segment_index=None):
        """
        Check if the segment of the registered recording has a time vector.
        """
        segment_index = self._check_segment_index(segment_index)
        if self.has_recording():
            return self._recording.has_time_vector(segment_index=segment_index)
        else:
            return False

    def get_times(self, segment_index=None):
        """
        Get time vector for a registered recording segment.

        If a recording is registered:
            * if the segment has a time_vector, then it is returned
            * if not, a time_vector is constructed on the fly with sampling frequency

        If there is no registered recording it returns None
        """
        segment_index = self._check_segment_index(segment_index)
        if self.has_recording():
            return self._recording.get_times(segment_index=segment_index)
        else:
            return None

    def _save(self, format="npz", **save_kwargs):
        """
        This function replaces the old CachesortingExtractor, but enables more engines
        for caching a results. At the moment only 'npz' is supported.
        """
        if format == "npz":
            folder = save_kwargs.pop("folder")
            # TODO save properties/features as npz!!!!!
            from .npzsortingextractor import NpzSortingExtractor

            save_path = folder / "sorting_cached.npz"
            NpzSortingExtractor.write_sorting(self, save_path)
            cached = NpzSortingExtractor(save_path)
            cached.dump(folder / "npz.json", relative_to=folder)

            from .npzfolder import NpzFolderSorting

            cached = NpzFolderSorting(folder_path=folder)
            if self.has_recording():
                warnings.warn("The registered recording will not be persistent on disk, but only available in memory")
                cached.register_recording(self._recording)
        elif format == "memory":
            from .numpyextractors import NumpySorting

            cached = NumpySorting.from_sorting(self)
        else:
            raise ValueError(f"format {format} not supported")
        return cached

    def get_unit_property(self, unit_id, key):
        values = self.get_property(key)
        v = values[self.id_to_index(unit_id)]
        return v

    def get_total_num_spikes(self):
        """
        Get total number of spikes for each unit across segments.

        Returns
        -------
        dict
            Dictionary with unit_ids as key and number of spikes as values
        """
        num_spikes = {}
        for unit_id in self.unit_ids:
            n = 0
            for segment_index in range(self.get_num_segments()):
                st = self.get_unit_spike_train(unit_id=unit_id, segment_index=segment_index)
                n += st.size
            num_spikes[unit_id] = n
        return num_spikes

    def select_units(self, unit_ids, renamed_unit_ids=None):
        """
        Selects a subset of units

        Parameters
        ----------
        unit_ids : numpy.array or list
            List of unit ids to keep
        renamed_unit_ids : numpy.array or list, optional
            If given, the kept unit ids are renamed, by default None

        Returns
        -------
        BaseSorting
            Sorting object with selected units
        """
        from spikeinterface import UnitsSelectionSorting

        sub_sorting = UnitsSelectionSorting(self, unit_ids, renamed_unit_ids=renamed_unit_ids)
        return sub_sorting

    def remove_units(self, remove_unit_ids):
        """
        Removes a subset of units

        Parameters
        ----------
        remove_unit_ids :  numpy.array or list
            List of unit ids to remove

        Returns
        -------
        BaseSorting
            Sorting object without removed units
        """
        from spikeinterface import UnitsSelectionSorting

        new_unit_ids = self.unit_ids[~np.in1d(self.unit_ids, remove_unit_ids)]
        new_sorting = UnitsSelectionSorting(self, new_unit_ids)
        return new_sorting

    def remove_empty_units(self):
        """
        Removes units with empty spike trains

        Returns
        -------
        BaseSorting
            Sorting object with non-empty units
        """
        units_to_keep = []
        for segment_index in range(self.get_num_segments()):
            for unit in self.get_unit_ids():
                if len(self.get_unit_spike_train(unit, segment_index=segment_index)) > 0:
                    units_to_keep.append(unit)
        units_to_keep = np.unique(units_to_keep)
        return self.select_units(units_to_keep)

    def frame_slice(self, start_frame, end_frame):
        from spikeinterface import FrameSliceSorting

        sub_sorting = FrameSliceSorting(self, start_frame=start_frame, end_frame=end_frame)
        return sub_sorting

    def get_all_spike_trains(self, outputs="unit_id"):
        """
        Return all spike trains concatenated.

        This is deprecated use  sorting.to_spike_vector() instead
        """

        warnings.warn(
            "Sorting.get_all_spike_trains() will be deprecated. Sorting.to_spike_vector() instead",
            DeprecationWarning,
            stacklevel=2,
        )

        assert outputs in ("unit_id", "unit_index")
        spikes = []
        for segment_index in range(self.get_num_segments()):
            spike_times = []
            spike_labels = []
            for i, unit_id in enumerate(self.unit_ids):
                st = self.get_unit_spike_train(unit_id=unit_id, segment_index=segment_index)
                spike_times.append(st)
                if outputs == "unit_id":
                    spike_labels.append(np.array([unit_id] * st.size))
                elif outputs == "unit_index":
                    spike_labels.append(np.zeros(st.size, dtype="int64") + i)

            if len(spike_times) > 0:
                spike_times = np.concatenate(spike_times)
                spike_labels = np.concatenate(spike_labels)
                order = np.argsort(spike_times)
                spike_times = spike_times[order]
                spike_labels = spike_labels[order]
            else:
                spike_times = np.array([], dtype=np.int64)
                spike_labels = np.array([], dtype=np.int64)

            spikes.append((spike_times, spike_labels))
        return spikes

    def to_spike_vector(self, concatenated=True, extremum_channel_inds=None, use_cache=True):
        """
        Construct a unique structured numpy vector concatenating all spikes
        with several fields: sample_index, unit_index, segment_index.

        See also `get_all_spike_trains()`

        Parameters
        ----------
        concatenated: bool
            By default the output is one numpy vector with all spikes from all segments
            With concatenated=False then it is a list of spike vector by segment.
        extremum_channel_inds: None or dict
            If a dictionnary of unit_id to channel_ind is given then an extra field 'channel_index'.
            This can be convinient for computing spikes postion after sorter.

            This dict can be computed with `get_template_extremum_channel(we, outputs="index")`
        use_cache: bool
            When True (default) the spikes vector is cache in an attribute of the object.
            This caching only occurs when extremum_channel_inds=None.

        Returns
        -------
        spikes: np.array
            Structured numpy array ('sample_index', 'unit_index', 'segment_index') with all spikes
            Or ('sample_index', 'unit_index', 'segment_index', 'channel_index') if extremum_channel_inds
            is given

        """

        spike_dtype = minimum_spike_dtype
        if extremum_channel_inds is not None:
            spike_dtype = spike_dtype + [("channel_index", "int64")]
            ext_channel_inds = np.array([extremum_channel_inds[unit_id] for unit_id in self.unit_ids])

        if use_cache and self._cached_spike_vector is not None:
            # the cache already exists
            if extremum_channel_inds is None:
                spikes = self._cached_spike_vector
            else:
                spikes = np.zeros(self._cached_spike_vector.size, dtype=spike_dtype)
                spikes["sample_index"] = self._cached_spike_vector["sample_index"]
                spikes["unit_index"] = self._cached_spike_vector["unit_index"]
                spikes["segment_index"] = self._cached_spike_vector["segment_index"]
                if extremum_channel_inds is not None:
                    spikes["channel_index"] = ext_channel_inds[spikes["unit_index"]]

            if not concatenated:
                spikes_ = []
                for segment_index in range(self.get_num_segments()):
                    s0 = np.searchsorted(spikes["segment_index"], segment_index, side="left")
                    s1 = np.searchsorted(spikes["segment_index"], segment_index + 1, side="left")
                    spikes_.append(spikes[s0:s1])
                spikes = spikes_

        else:
            # the cache not needed or do not exists yet
            spikes = []
            for segment_index in range(self.get_num_segments()):
                sample_indices = []
                unit_indices = []
                for u, unit_id in enumerate(self.unit_ids):
                    spike_times = st = self.get_unit_spike_train(unit_id=unit_id, segment_index=segment_index)
                    sample_indices.append(spike_times)
                    unit_indices.append(np.full(spike_times.size, u, dtype="int64"))

                if len(sample_indices) > 0:
                    sample_indices = np.concatenate(sample_indices, dtype="int64")
                    unit_indices = np.concatenate(unit_indices, dtype="int64")
                    order = np.argsort(sample_indices)
                    sample_indices = sample_indices[order]
                    unit_indices = unit_indices[order]

                spikes_in_seg = np.zeros(len(sample_indices), dtype=spike_dtype)
                spikes_in_seg["sample_index"] = sample_indices
                spikes_in_seg["unit_index"] = unit_indices
                spikes_in_seg["segment_index"] = segment_index
                if extremum_channel_inds is not None:
                    # vector way
                    spikes_in_seg["channel_index"] = ext_channel_inds[spikes_in_seg["unit_index"]]
                spikes.append(spikes_in_seg)

            if concatenated:
                spikes = np.concatenate(spikes)

            if use_cache and self._cached_spike_vector is None and extremum_channel_inds is None:
                # cache it if necessary but only without "channel_index"
                if concatenated:
                    self._cached_spike_vector = spikes
                else:
                    self._cached_spike_vector = np.concatenate(spikes)

        return spikes

    def to_numpy_sorting(self):
        """
        Turn any sorting in a NumpySorting.
        usefull to have it in memory with a unique vector representation.
        """
        from .numpyextractors import NumpySorting

        sorting = NumpySorting.from_sorting(self)
        return sorting

    def to_shared_memory_sorting(self):
        """
        Turn any sorting in a SharedMemorySorting.
        Usefull to have it in memory with a unique vector representation and sharable acros processes.
        """
        from .numpyextractors import SharedMemorySorting

        sorting = SharedMemorySorting.from_sorting(self)
        return sorting

    def to_multiprocessing(self, n_jobs):
        """
        When necessary turn sorting object into:
        * NumpySorting
        * SharedMemorySorting
        * TODO add new format

        Parameters
        ----------
        n_jobs: int
            The number of jobs.
        Returns
        -------
        sharable_sorting:
            A sorting that can be

        """
<<<<<<< HEAD
        from .numpyextractors import NumpySorting, SharedMemorySorting
=======
        from .numpyextractors import NumpySorting, SharedMemmorySorting

>>>>>>> bec72d7d
        if n_jobs == 1:
            if isinstance(self, (NumpySorting, SharedMemorySorting)):
                return self
            else:
                return NumpySorting.from_sorting(self)
        else:
            if isinstance(self, SharedMemorySorting):
                return self
            else:
                return SharedMemorySorting.from_sorting(self)


class BaseSortingSegment(BaseSegment):
    """
    Abstract class representing several units and relative spiketrain inside a segment.
    """

    def __init__(self, t_start=None):
        self._t_start = t_start
        BaseSegment.__init__(self)

    def get_unit_spike_train(
        self,
        unit_id,
        start_frame: Optional[int] = None,
        end_frame: Optional[int] = None,
    ) -> np.ndarray:
        """Get the spike train for a unit.

        Parameters
        ----------
        unit_id
        start_frame: int, optional
        end_frame: int, optional

        Returns
        -------
        np.ndarray

        """
        # must be implemented in subclass
        raise NotImplementedError<|MERGE_RESOLUTION|>--- conflicted
+++ resolved
@@ -501,12 +501,7 @@
             A sorting that can be
 
         """
-<<<<<<< HEAD
         from .numpyextractors import NumpySorting, SharedMemorySorting
-=======
-        from .numpyextractors import NumpySorting, SharedMemmorySorting
-
->>>>>>> bec72d7d
         if n_jobs == 1:
             if isinstance(self, (NumpySorting, SharedMemorySorting)):
                 return self
