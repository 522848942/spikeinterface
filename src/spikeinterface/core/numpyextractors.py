--- conflicted
+++ resolved
@@ -329,17 +329,10 @@
 class NumpySortingSegment(BaseSortingSegment):
     def __init__(self, spikes, segment_index, unit_ids):
         BaseSortingSegment.__init__(self)
-<<<<<<< HEAD
-        for unit_id, times in units_dict.items():
-            assert (times.dtype.kind == 'i') or (times.dtype.kind == 'u'), 'numpy array of spike times must be integer'
-            assert np.all(np.diff(times) >= 0), 'unsorted times'
-        self._units_dict = units_dict
-=======
         self.spikes = spikes
         self.segment_index = segment_index
         self.unit_ids = list(unit_ids)
         self.spikes_in_seg = None
->>>>>>> dd37a74a
 
     def get_unit_spike_train(self, unit_id, start_frame, end_frame):
         if self.spikes_in_seg is None:
