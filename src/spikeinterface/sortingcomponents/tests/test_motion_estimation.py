--- conflicted
+++ resolved
@@ -158,16 +158,8 @@
         )
         kwargs.update(cases_kwargs)
 
-<<<<<<< HEAD
+        job_kwargs = dict(progress_bar=False)
         motion, extra_check = estimate_motion(recording, peaks, peak_locations, **kwargs)
-=======
-        job_kwargs = dict(progress_bar=False)
-
-        motion, temporal_bins, spatial_bins, extra_check = estimate_motion(
-            recording, peaks, peak_locations, **kwargs, **job_kwargs
-        )
->>>>>>> 5715d534
-
         motions[name] = motion
 
         if cases_kwargs["rigid"]:
