"""Sorting components: peak localization."""
import numpy as np
import warnings
from spikeinterface.core.job_tools import _shared_job_kwargs_doc, split_job_kwargs, fix_job_kwargs


from spikeinterface.core.node_pipeline import (
    run_node_pipeline,
    find_parent_of_type,
    PeakRetriever,
    SpikeRetriever,
    PipelineNode,
    WaveformsNode,
    ExtractDenseWaveforms,
)
from .tools import make_multi_method_doc

from spikeinterface.core import get_channel_distances

from ..postprocessing.unit_localization import (
    dtype_localize_by_method,
    possible_localization_methods,
    solve_monopolar_triangulation,
    make_radial_order_parents,
    enforce_decrease_shells_data,
    get_grid_convolution_templates_and_weights,
)

from .tools import get_prototype_spike


def _run_localization_from_peak_source(
    recording, peak_source, method="center_of_mass", ms_before=0.5, ms_after=0.5, **kwargs
):
    # use by localize_peaks() and compute_spike_locations()
    assert (
        method in possible_localization_methods
    ), f"Method {method} is not supported. Choose from {possible_localization_methods}"

    method_kwargs, job_kwargs = split_job_kwargs(kwargs)

    if method == "center_of_mass":
        extract_dense_waveforms = ExtractDenseWaveforms(
            recording, parents=[peak_source], ms_before=ms_before, ms_after=ms_after, return_output=False
        )
        pipeline_nodes = [
            peak_source,
            extract_dense_waveforms,
            LocalizeCenterOfMass(recording, parents=[peak_source, extract_dense_waveforms], **method_kwargs),
        ]
    elif method == "monopolar_triangulation":
        extract_dense_waveforms = ExtractDenseWaveforms(
            recording, parents=[peak_source], ms_before=ms_before, ms_after=ms_after, return_output=False
        )
        pipeline_nodes = [
            peak_source,
            extract_dense_waveforms,
            LocalizeMonopolarTriangulation(recording, parents=[peak_source, extract_dense_waveforms], **method_kwargs),
        ]
    elif method == "peak_channel":
        pipeline_nodes = [peak_source, LocalizePeakChannel(recording, parents=[peak_source], **method_kwargs)]
    elif method == "grid_convolution":
        if "prototype" not in method_kwargs:
            assert isinstance(peak_source, (PeakRetriever, SpikeRetriever))
            method_kwargs["prototype"] = get_prototype_spike(
                recording, peak_source.peaks, ms_before=ms_before, ms_after=ms_after, **job_kwargs
            )
        extract_dense_waveforms = ExtractDenseWaveforms(
            recording, parents=[peak_source], ms_before=ms_before, ms_after=ms_after, return_output=False
        )
        pipeline_nodes = [
            peak_source,
            extract_dense_waveforms,
            LocalizeGridConvolution(recording, parents=[peak_source, extract_dense_waveforms], **method_kwargs),
        ]

    job_name = f"localize peaks using {method}"
    peak_locations = run_node_pipeline(recording, pipeline_nodes, job_kwargs, job_name=job_name, squeeze_output=True)

    return peak_locations


def localize_peaks(recording, peaks, method="center_of_mass", ms_before=0.5, ms_after=0.5, **kwargs):
    """Localize peak (spike) in 2D or 3D depending the method.

    When a probe is 2D then:
       * X is axis 0 of the probe
       * Y is axis 1 of the probe
       * Z is orthogonal to the plane of the probe

    Parameters
    ----------
    recording: RecordingExtractor
        The recording extractor object.
    peaks: array
        Peaks array, as returned by detect_peaks() in "compact_numpy" way.

    {method_doc}

    {job_doc}

    Returns
    -------
    peak_locations: ndarray
        Array with estimated location for each spike.
        The dtype depends on the method. ("x", "y") or ("x", "y", "z", "alpha").
    """
    peak_retriever = PeakRetriever(recording, peaks)
    peak_locations = _run_localization_from_peak_source(
        recording, peak_retriever, method=method, ms_before=ms_before, ms_after=ms_after, **kwargs
    )
    return peak_locations


class LocalizeBase(PipelineNode):
    def __init__(self, recording, return_output=True, parents=None, radius_um=75.0):
        PipelineNode.__init__(self, recording, return_output=return_output, parents=parents)

        self.radius_um = radius_um
        self.contact_locations = recording.get_channel_locations()
        self.channel_distance = get_channel_distances(recording)
        self.neighbours_mask = self.channel_distance < radius_um
        self._kwargs["radius_um"] = radius_um

    def get_dtype(self):
        return self._dtype


class LocalizePeakChannel(PipelineNode):
    """Localize peaks using the channel"""

    name = "peak_channel"
    params_doc = """
    """

    def __init__(self, recording, parents=None, return_output=True):
        PipelineNode.__init__(self, recording, return_output, parents=parents)
        self._dtype = np.dtype(dtype_localize_by_method["center_of_mass"])

        self.contact_locations = recording.get_channel_locations()

    def get_dtype(self):
        return self._dtype

    def compute(self, traces, peaks):
        peak_locations = np.zeros(peaks.size, dtype=self._dtype)

        for index, main_chan in enumerate(peaks["channel_index"]):
            locations = self.contact_locations[main_chan, :]
            peak_locations["x"][index] = locations[0]
            peak_locations["y"][index] = locations[1]

        return peak_locations


class LocalizeCenterOfMass(LocalizeBase):
    """Localize peaks using the center of mass method

    Notes
    -----
    See spikeinterface.postprocessing.unit_localization.
    """

    need_waveforms = True
    name = "center_of_mass"
    params_doc = """
    radius_um: float
        Radius in um for channel sparsity.
    feature: "ptp" | "mean" | "energy" | "peak_voltage", default: "ptp"
        Feature to consider for computation
    """

    def __init__(self, recording, return_output=True, parents=["extract_waveforms"], radius_um=75.0, feature="ptp"):
        LocalizeBase.__init__(self, recording, return_output=return_output, parents=parents, radius_um=radius_um)
        self._dtype = np.dtype(dtype_localize_by_method["center_of_mass"])

        assert feature in ["ptp", "mean", "energy", "peak_voltage"], f"{feature} is not a valid feature"
        self.feature = feature

        # Find waveform extractor in the parents
        waveform_extractor = find_parent_of_type(self.parents, WaveformsNode)
        if waveform_extractor is None:
            raise TypeError(f"{self.name} should have a single {WaveformsNode.__name__} in its parents")

        self.nbefore = waveform_extractor.nbefore
        self._kwargs.update(dict(feature=feature))

    def get_dtype(self):
        return self._dtype

    def compute(self, traces, peaks, waveforms):
        peak_locations = np.zeros(peaks.size, dtype=self._dtype)

        for main_chan in np.unique(peaks["channel_index"]):
            (idx,) = np.nonzero(peaks["channel_index"] == main_chan)
            (chan_inds,) = np.nonzero(self.neighbours_mask[main_chan])
            local_contact_locations = self.contact_locations[chan_inds, :]

            wf = waveforms[idx][:, :, chan_inds]

            if self.feature == "ptp":
                wf_data = wf.ptp(axis=1)
            elif self.feature == "mean":
                wf_data = wf.mean(axis=1)
            elif self.feature == "energy":
                wf_data = np.linalg.norm(wf, axis=1)
            elif self.feature == "peak_voltage":
                wf_data = wf[:, self.nbefore]

            coms = np.dot(wf_data, local_contact_locations) / (np.sum(wf_data, axis=1)[:, np.newaxis])
            peak_locations["x"][idx] = coms[:, 0]
            peak_locations["y"][idx] = coms[:, 1]

        return peak_locations


class LocalizeMonopolarTriangulation(PipelineNode):
    """Localize peaks using the monopolar triangulation method.

    Notes
    -----
    This method is from  Julien Boussard, Erdem Varol and Charlie Windolf
    See spikeinterface.postprocessing.unit_localization.
    """

    need_waveforms = False
    name = "monopolar_triangulation"
    params_doc = """
    radius_um: float
        For channel sparsity.
    max_distance_um: float, default: 1000
        Boundary for distance estimation.
    enforce_decrease : bool, default: True
        Enforce spatial decreasingness for PTP vectors
    feature: "ptp", "energy", "peak_voltage", default: "ptp"
        The available features to consider for estimating the position via
        monopolar triangulation are peak-to-peak amplitudes (ptp, default),
        energy ("energy", as L2 norm) or voltages at the center of the waveform
        (peak_voltage)
    """

    def __init__(
        self,
        recording,
        return_output=True,
        parents=["extract_waveforms"],
        radius_um=75.0,
        max_distance_um=150.0,
        optimizer="minimize_with_log_penality",
        enforce_decrease=True,
        feature="ptp",
    ):
        LocalizeBase.__init__(self, recording, return_output=return_output, parents=parents, radius_um=radius_um)

        assert feature in ["ptp", "energy", "peak_voltage"], f"{feature} is not a valid feature"
        self.max_distance_um = max_distance_um
        self.optimizer = optimizer
        self.feature = feature

        waveform_extractor = find_parent_of_type(self.parents, WaveformsNode)
        if waveform_extractor is None:
            raise TypeError(f"{self.name} should have a single {WaveformsNode.__name__} in its parents")

        self.nbefore = waveform_extractor.nbefore
        if enforce_decrease:
            self.enforce_decrease_radial_parents = make_radial_order_parents(
                self.contact_locations, self.neighbours_mask
            )
        else:
            self.enforce_decrease_radial_parents = None

        self._kwargs.update(
            dict(
                max_distance_um=max_distance_um, optimizer=optimizer, enforce_decrease=enforce_decrease, feature=feature
            )
        )

        self._dtype = np.dtype(dtype_localize_by_method["monopolar_triangulation"])

    def compute(self, traces, peaks, waveforms):
        peak_locations = np.zeros(peaks.size, dtype=self._dtype)

        for i, peak in enumerate(peaks):
            sample_index = peak["sample_index"]
            chan_mask = self.neighbours_mask[peak["channel_index"], :]
            chan_inds = np.flatnonzero(chan_mask)
            local_contact_locations = self.contact_locations[chan_inds, :]

            wf = waveforms[i, :][:, chan_inds]
            if self.feature == "ptp":
                wf_data = wf.ptp(axis=0)
            elif self.feature == "energy":
                wf_data = np.linalg.norm(wf, axis=0)
            elif self.feature == "peak_voltage":
                wf_data = np.abs(wf[self.nbefore])

            if self.enforce_decrease_radial_parents is not None:
                enforce_decrease_shells_data(
                    wf_data, peak["channel_index"], self.enforce_decrease_radial_parents, in_place=True
                )

            peak_locations[i] = solve_monopolar_triangulation(
                wf_data, local_contact_locations, self.max_distance_um, self.optimizer
            )

        return peak_locations


class LocalizeGridConvolution(PipelineNode):
    """Localize peaks using convolution with a grid of fake templates

    Notes
    -----
    See spikeinterface.postprocessing.unit_localization.
    """

    need_waveforms = True
    name = "grid_convolution"
    params_doc = """
    radius_um: float, default: 40.0
        Radius in um for channel sparsity.
    upsampling_um: float, default: 5.0
        Upsampling resolution for the grid of templates
<<<<<<< HEAD
    sigma_ms: float
=======
    sigma_um: np.array, default: np.linspace(5.0, 25.0, 5)
        Spatial decays of the fake templates
    sigma_ms: float, default: 0.25
>>>>>>> 2b5ca11b
        The temporal decay of the fake templates
    margin_um: float, default: 50.0
        The margin for the grid of fake templates
<<<<<<< HEAD
    peak_sign: "neg" | "pos", default: "neg"
        Sign of the peak if no prototype are provided for the waveforms
    prototype: np.array
=======
    prototype: np.array | None, default: None
>>>>>>> 2b5ca11b
        Fake waveforms for the templates. If None, generated as Gaussian
    percentile: float, default: 5.0
        The percentage in [0, 100] of the best scalar products kept to
        estimate the position
    weight_method: dict
        Parameter that should be provided to the get_convolution_weights() function
        in order to know how to estimate the positions. One argument is mode that could
        be either gaussian_2d (KS like) or exponential_3d (default)
    """

    def __init__(
        self,
        recording,
        return_output=True,
        parents=["extract_waveforms"],
        radius_um=40.0,
        upsampling_um=5.0,
        sigma_ms=0.25,
        margin_um=50.0,
        prototype=None,
        percentile=5.0,
        peak_sign="neg",
        weight_method={},
    ):
        PipelineNode.__init__(self, recording, return_output=return_output, parents=parents)

        self.radius_um = radius_um
        self.margin_um = margin_um
        self.upsampling_um = upsampling_um
        self.peak_sign = peak_sign
        self.percentile = 100 - percentile
        assert 0 <= self.percentile <= 100, "Percentile should be in [0, 100]"
        contact_locations = recording.get_channel_locations()
        # Find waveform extractor in the parents
        waveform_extractor = find_parent_of_type(self.parents, WaveformsNode)
        if waveform_extractor is None:
            raise TypeError(f"{self.name} should have a single {WaveformsNode.__name__} in its parents")

        self.nbefore = waveform_extractor.nbefore
        self.nafter = waveform_extractor.nafter
        self.weight_method = weight_method
        fs = self.recording.get_sampling_frequency()

        if prototype is None:
            time_axis = np.arange(-self.nbefore, self.nafter) * 1000 / fs
            self.prototype = np.exp(-(time_axis**2) / (2 * (sigma_ms**2)))
            if self.peak_sign == "neg":
                self.prototype *= -1
        else:
            self.prototype = prototype

        self.prototype = self.prototype[:, np.newaxis]

        (
            self.template_positions,
            self.weights,
            self.nearest_template_mask,
            self.z_factors,
        ) = get_grid_convolution_templates_and_weights(
            contact_locations,
            self.radius_um,
            self.upsampling_um,
            self.margin_um,
            self.weight_method,
        )

        self.weights_sparsity_mask = self.weights > 0
        self._dtype = np.dtype(dtype_localize_by_method["grid_convolution"])
        self._kwargs.update(
            dict(
                radius_um=self.radius_um,
                prototype=self.prototype,
                template_positions=self.template_positions,
                nearest_template_mask=self.nearest_template_mask,
                weights=self.weights,
                nbefore=self.nbefore,
                percentile=self.percentile,
                peak_sign=self.peak_sign,
                weight_method=self.weight_method,
                z_factors=self.z_factors,
            )
        )

    def get_dtype(self):
        return self._dtype

    @np.errstate(divide="ignore", invalid="ignore")
    def compute(self, traces, peaks, waveforms):
        peak_locations = np.zeros(peaks.size, dtype=self._dtype)
        nb_weights = self.weights.shape[0]

        for main_chan in np.unique(peaks["channel_index"]):
            (idx,) = np.nonzero(peaks["channel_index"] == main_chan)
            num_spikes = len(idx)
            nearest_templates = self.nearest_template_mask[main_chan, :]

            num_templates = np.sum(nearest_templates)
            channel_mask = np.sum(self.weights_sparsity_mask[:, :, nearest_templates], axis=(0, 2)) > 0
            sub_w = self.weights[:, channel_mask, :][:, :, nearest_templates]
            global_products = (waveforms[idx][:, :, channel_mask] * self.prototype).sum(axis=1)

            dot_products = np.zeros((nb_weights, num_spikes, num_templates), dtype=np.float32)
            for count in range(nb_weights):
                dot_products[count] = np.dot(global_products, sub_w[count])

            mask = dot_products < 0
            if self.percentile > 0:
                dot_products[mask] = np.nan
                ## We need to catch warnings because some line can have only NaN, and
                ## if so the nanpercentile function throws a warning
                with warnings.catch_warnings():
                    warnings.filterwarnings("ignore")
                    thresholds = np.nanpercentile(dot_products, self.percentile, axis=(0, 2))
                thresholds = np.nan_to_num(thresholds)
                dot_products[dot_products < thresholds[np.newaxis, :, np.newaxis]] = 0
            dot_products[mask] = 0

            scalar_products = dot_products.sum(2)
            found_positions = np.zeros((num_spikes, 3), dtype=np.float32)
            nearest_templates = self.template_positions[nearest_templates]
            for count in range(nb_weights):
                found_positions[:, :2] += np.dot(dot_products[count], nearest_templates)

            ## Now we need to compute a putative depth given the z_factors
            found_positions[:, 2] = np.dot(self.z_factors, scalar_products)
            scalar_products = (scalar_products.sum(0))[:, np.newaxis]
            found_positions /= scalar_products
            found_positions = np.nan_to_num(found_positions)
            peak_locations["x"][idx] = found_positions[:, 0]
            peak_locations["y"][idx] = found_positions[:, 1]
            peak_locations["z"][idx] = found_positions[:, 2]

        return peak_locations


# LocalizePeakChannel is not include in doc because it is not a good idea to use it
_methods_list = [LocalizeCenterOfMass, LocalizeMonopolarTriangulation, LocalizeGridConvolution]
localize_peak_methods = {m.name: m for m in _methods_list}
method_doc = make_multi_method_doc(_methods_list)
localize_peaks.__doc__ = localize_peaks.__doc__.format(method_doc=method_doc, job_doc=_shared_job_kwargs_doc)<|MERGE_RESOLUTION|>--- conflicted
+++ resolved
@@ -321,23 +321,13 @@
         Radius in um for channel sparsity.
     upsampling_um: float, default: 5.0
         Upsampling resolution for the grid of templates
-<<<<<<< HEAD
     sigma_ms: float
-=======
-    sigma_um: np.array, default: np.linspace(5.0, 25.0, 5)
-        Spatial decays of the fake templates
-    sigma_ms: float, default: 0.25
->>>>>>> 2b5ca11b
         The temporal decay of the fake templates
     margin_um: float, default: 50.0
         The margin for the grid of fake templates
-<<<<<<< HEAD
     peak_sign: "neg" | "pos", default: "neg"
         Sign of the peak if no prototype are provided for the waveforms
     prototype: np.array
-=======
-    prototype: np.array | None, default: None
->>>>>>> 2b5ca11b
         Fake waveforms for the templates. If None, generated as Gaussian
     percentile: float, default: 5.0
         The percentage in [0, 100] of the best scalar products kept to
