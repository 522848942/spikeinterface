from __future__ import annotations

import numpy as np
<<<<<<< HEAD
=======


>>>>>>> 58cef506
from spikeinterface.core.core_tools import define_function_from_class
from spikeinterface.preprocessing import get_spatial_interpolation_kernel
from spikeinterface.preprocessing.basepreprocessor import BasePreprocessor, BasePreprocessorSegment

<<<<<<< HEAD
from ..preprocessing.filter import fix_dtype

=======
>>>>>>> 58cef506

def correct_motion_on_peaks(
    peaks,
    peak_locations,
    rec,
    motion,
):
    """
    Given the output of estimate_motion(), apply inverse motion on peak locations.

    Parameters
    ----------
    peaks: np.array
        peaks vector
    peak_locations: np.array
        peaks location vector
    sampling_frequency: np.array
        sampling_frequency of the recording
    motion: Motion
        The motion object.

    Returns
    -------
    corrected_peak_locations: np.array
        Motion-corrected peak locations
    """
    corrected_peak_locations = peak_locations.copy()
<<<<<<< HEAD
    times_s = rec.sample_index_to_time(peaks["sample_index"])
=======
    import scipy.interpolate
>>>>>>> 58cef506

    for segment_index in range(motion.num_segments):
        i0, i1 = np.searchsorted(peaks["segment_index"], [segment_index, segment_index + 1])

        spike_times = times_s[i0:i1]
        spike_locs = peak_locations[motion.direction][i0:i1]
        spike_displacement = motion.get_displacement_at_time_and_depth(
            spike_times, spike_locs, segment_index=segment_index
        )
        corrected_peak_locations[i0:i1][motion.direction] -= spike_displacement

    return corrected_peak_locations


def interpolate_motion_on_traces(
    traces,
    times,
    channel_locations,
    motion,
    segment_index=None,
    channel_inds=None,
    interpolation_time_bin_centers_s=None,
    spatial_interpolation_method="kriging",
    spatial_interpolation_kwargs={},
    dtype=None,
):
    """
    Apply inverse motion with spatial interpolation on traces.

    Traces can be full traces, but also waveforms snippets.

    Parameters
    ----------
    traces : np.array
        Trace snippet (num_samples, num_channels)
    times : np.array
        Sample times in seconds for the frames of the traces snippet
    channel_location: np.array 2d
        Channel location with shape (n, 2) or (n, 3)
    motion: Motion
        The motion object.
    segment_index: int or None
        The segment index.
    channel_inds: None or list
        If not None, interpolate only a subset of channels.
    interpolation_time_bin_centers_s : None or np.array
        Manually specify the time bins which the interpolation happens
        in for this segment. If None, these are the motion estimate's time bins.
    spatial_interpolation_method: "idw" | "kriging", default: "kriging"
        The spatial interpolation method used to interpolate the channel locations:
            * idw : Inverse Distance Weighing
            * kriging : kilosort2.5 like
    spatial_interpolation_kwargs:
        * specific option for the interpolation method

    Returns
    -------
    traces_corrected: np.array
        Motion-corrected trace snippet, (num_samples, num_channels)
    """
    # assert HAVE_NUMBA
    assert times.shape[0] == traces.shape[0]

    if dtype is None:
        dtype = traces.dtype
    if dtype.kind != "f":
        raise ValueError(f"Can't interpolate_motion with dtype {dtype}.")
    if traces.dtype != dtype:
        traces = traces.astype(dtype)

    if segment_index is None:
        if motion.num_segments == 1:
            segment_index = 0
        else:
            raise ValueError("Several segment need segment_index=")

    if channel_inds is None:
        traces_corrected = np.zeros(traces.shape, dtype=traces.dtype)
    else:
        channel_inds = np.asarray(channel_inds)
        traces_corrected = np.zeros((traces.shape[0], channel_inds.size), dtype=traces.dtype)

    total_num_chans = channel_locations.shape[0]

    # -- determine the blocks of frames that will land in the same interpolation time bin
    time_bins = interpolation_time_bin_centers_s
    if time_bins is None:
        time_bins = motion.temporal_bins_s[segment_index]
    bin_s = time_bins[1] - time_bins[0]
    bins_start = time_bins[0] - 0.5 * bin_s
    # nearest bin center for each frame?
    bin_inds = (times - bins_start) // bin_s
    bin_inds = bin_inds.astype(int)
    # the time bins may not cover the whole set of times in the recording,
    # so we need to clip these indices to the valid range
    np.clip(bin_inds, 0, time_bins.size, out=bin_inds)

    # -- what are the possibilities here anyway?
    bins_here = np.arange(bin_inds[0], bin_inds[-1] + 1)

    # inperpolation kernel will be the same per temporal bin
<<<<<<< HEAD
    interp_times = np.empty(total_num_chans)
    current_start_index = 0
    for bin_ind in bins_here:
        bin_time = time_bins[bin_ind]
        interp_times.fill(bin_time)
        channel_motions = motion.get_displacement_at_time_and_depth(
            interp_times,
            channel_locations[:, motion.dim],
            segment_index=segment_index,
        )
=======
    for bin_ind in np.unique(bin_inds):
        # Step 1 : channel motion
        if spatial_bins.shape[0] == 1:
            # rigid motion : same motion for all channels
            channel_motions = motion[bin_ind, 0]
        else:
            # non rigid : interpolation channel motion for this temporal bin
            import scipy.interpolate

            f = scipy.interpolate.interp1d(
                spatial_bins, motion[bin_ind, :], kind="linear", axis=0, bounds_error=False, fill_value="extrapolate"
            )
            locs = channel_locations[:, direction]
            channel_motions = f(locs)
>>>>>>> 58cef506
        channel_locations_moved = channel_locations.copy()
        channel_locations_moved[:, motion.dim] += channel_motions

        if channel_inds is not None:
            channel_locations_moved = channel_locations_moved[channel_inds]

        drift_kernel = get_spatial_interpolation_kernel(
            channel_locations,
            channel_locations_moved,
            dtype=dtype,
            method=spatial_interpolation_method,
            **spatial_interpolation_kwargs,
        )

        # keep this for DEBUG
        # import matplotlib.pyplot as plt
        # fig, ax = plt.subplots()
        # ax.matshow(drift_kernel)
        # ax.set_title(f"bin_ind {bin_ind} - {bin_time}s - {spatial_interpolation_method}")
        # plt.show()

        # quickly find the end of this bin, which is also the start of the next
        next_start_index = current_start_index + np.searchsorted(
            bin_inds[current_start_index:], bin_ind + 1, side="left"
        )
        in_bin = slice(current_start_index, next_start_index)

        # here we use a simple np.matmul even if dirft_kernel can be super sparse.
        # because the speed for a sparse matmul is not so good when we disable multi threaad (due multi processing
        # in ChunkRecordingExecutor)
        np.matmul(traces[in_bin], drift_kernel, out=traces_corrected[in_bin])
        current_start_index = next_start_index

    return traces_corrected


# if HAVE_NUMBA:
#     # @numba.jit(parallel=False)
#     @numba.jit(parallel=True)
#     def my_sparse_dot(data_in, data_out, sparse_chans, weights):
#         """
#         Experimental home made sparse dot.
#         Faster when use prange but with multiprocessing it is not a good idea.
#         Custum sparse dot
#         data_in: num_sample, num_chan_in
#         data_out: num_sample, num_chan_out
#         sparse_chans: num_chan_out, num_sparse
#         weights: num_chan_out, num_sparse
#         """
#         num_samples = data_in.shape[0]
#         num_chan_out = data_out.shape[1]
#         num_sparse = sparse_chans.shape[1]
#         # for sample_index in range(num_samples):
#         for sample_index in numba.prange(num_samples):
#             for out_chan in range(num_chan_out):
#                 v = 0
#                 for i in range(num_sparse):
#                     in_chan = sparse_chans[out_chan, i]
#                     v +=  weights[out_chan, i] * data_in[sample_index, in_chan]
#                 data_out[sample_index, out_chan] = v


def _get_closest_ind(array, values):
    # https://stackoverflow.com/questions/2566412/find-nearest-value-in-numpy-array

    # get insert positions
    idxs = np.searchsorted(array, values, side="left")

    # find indexes where previous index is closer
    prev_idx_is_less = (idxs == len(array)) | (
        np.fabs(values - array[np.maximum(idxs - 1, 0)]) < np.fabs(values - array[np.minimum(idxs, len(array) - 1)])
    )
    idxs[prev_idx_is_less] -= 1

    return idxs


class InterpolateMotionRecording(BasePreprocessor):
    """
    Interpolate the input recording's traces to correct for motion, according to the
    motion estimate object `motion`. The interpolation is carried out "lazily" / on the fly
    by applying a spatial interpolation on the original traces to estimate their values
    at the positions of the probe's channels after being shifted inversely to the motion.

    To get a Motion object, use `interpolate_motion()`.

    By default, each frame is spatially interpolated by the motion at the nearest motion
    estimation time bin -- in other words, the temporal resolution of the motion correction
    is the same as the motion estimation's. However, this behavior can be changed by setting
    `interpolation_time_bin_centers_s` or `interpolation_time_bin_size_s` below. In that case,
    the motion estimate will be interpolated to match the interpolation time bins.

    Parameters
    ----------
    recording: Recording
        The parent recording.
    motion: Motion
        The motion object
    spatial_interpolation_method: "kriging" | "idw" | "nearest", default: "kriging"
        The spatial interpolation method used to interpolate the channel locations.
        See `spikeinterface.preprocessing.get_spatial_interpolation_kernel()` for more details.
        Choice of the method:

            * "kriging" : the same one used in kilosort
            * "idw" : inverse  distance weighted
            * "nearest" : use neareast channel
    sigma_um: float, default: 20.0
        Used in the "kriging" formula
    p: int, default: 1
        Used in the "kriging" formula
    num_closest: int, default: 3
        Number of closest channels used by "idw" method for interpolation.
    border_mode: "remove_channels" | "force_extrapolate" | "force_zeros", default: "remove_channels"
        Control how channels are handled on border:
        * "remove_channels": remove channels on the border, the recording has less channels
        * "force_extrapolate": keep all channel and force extrapolation (can lead to strange signal)
        * "force_zeros": keep all channel but set zeros when outside (force_extrapolate=False)
    interpolation_time_bin_centers_s: np.array or list of np.array, optional
        Spatially interpolate each frame according to the displacement estimate at its closest
        bin center in this array. If not supplied, this is set to the motion estimate's time bin
        centers. If it's supplied, the motion estimate is interpolated to these bin centers.
        If you have a multi-segment recording, pass a list of these, one per segment.
    interpolation_time_bin_size_s: float, optional
        Similar to the previous argument: interpolation_time_bin_centers_s will be constructed
        by bins spaced by interpolation_time_bin_size_s. This is ignored if interpolation_time_bin_centers_s
        is supplied.
    dtype : str or np.dtype, optional
        Interpolation needs to convert to a floating dtype. If dtype is supplied, that will be used.
        If the input recording is already floating and dtype=None, then its dtype is used by default.
        If the input recording is integer, then float32 is used by default.

    Returns
    -------
    corrected_recording: InterpolateMotionRecording
        Recording after motion correction
    """

    name = "interpolate_motion"

    def __init__(
        self,
        recording,
        motion,
        border_mode="remove_channels",
        spatial_interpolation_method="kriging",
        sigma_um=20.0,
        p=1,
        num_closest=3,
        interpolation_time_bin_centers_s=None,
        interpolation_time_bin_size_s=None,
        dtype=None,
        **spatial_interpolation_kwargs,
    ):
        # assert recording.get_num_segments() == 1, "correct_motion() is only available for single-segment recordings"

        channel_locations = recording.get_channel_locations()
        assert channel_locations.ndim >= motion.dim, (
            f"'direction' {motion.direction} not available. "
            f"Channel locations have {channel_locations.ndim} dimensions."
        )
        spatial_interpolation_kwargs = dict(
            sigma_um=sigma_um, p=p, num_closest=num_closest, **spatial_interpolation_kwargs
        )
        if border_mode == "remove_channels":
            locs = channel_locations[:, motion.dim]
            l0, l1 = np.min(locs), np.max(locs)

            # check if channels stay inside the probe extents for all segments
            channel_inside = np.ones(locs.shape[0], dtype="bool")
<<<<<<< HEAD
            for segment_index in range(recording.get_num_segments()):
                # evaluate the positions of all channels over all time bins
                channel_displacements = motion.get_displacement_at_time_and_depth(
                    times_s=motion.temporal_bins_s[segment_index],
                    locations_um=locs,
                    grid=True,
                )
                channel_locations_moved = locs[:, None] + channel_displacements
                # check if these remain inside of the probe
                seg_inside = channel_locations_moved.clip(l0, l1) == channel_locations_moved
                seg_inside = seg_inside.all(axis=1)
                channel_inside &= seg_inside

            channel_inds = np.flatnonzero(channel_inside)
=======
            for operator in (np.max, np.min):
                if spatial_bins.shape[0] == 1:
                    best_motions = operator(motion[:, 0])
                else:
                    # non rigid : interpolation channel motion for this temporal bin
                    import scipy.spatial
                    import scipy.interpolate

                    f = scipy.interpolate.interp1d(
                        spatial_bins,
                        operator(motion[:, :], axis=0),
                        kind="linear",
                        axis=0,
                        bounds_error=False,
                        fill_value="extrapolate",
                    )
                    best_motions = f(locs)
                channel_inside &= ((locs + best_motions) >= l0) & ((locs + best_motions) <= l1)

            (channel_inds,) = np.nonzero(channel_inside)
>>>>>>> 58cef506
            channel_ids = recording.channel_ids[channel_inds]
            spatial_interpolation_kwargs["force_extrapolate"] = False
        elif border_mode == "force_extrapolate":
            channel_inds = None
            channel_ids = recording.channel_ids
            spatial_interpolation_kwargs["force_extrapolate"] = True
        elif border_mode == "force_zeros":
            channel_inds = None
            channel_ids = recording.channel_ids
            spatial_interpolation_kwargs["force_extrapolate"] = False
        else:
            raise ValueError("Wrong border_mode")

        if dtype is None:
            if recording.dtype.kind == "f":
                dtype = recording.dtype
            else:
                raise ValueError(f"Can't interpolate traces of recording with non-floating dtype={recording.dtype=}.")

        dtype_ = fix_dtype(recording, dtype)
        BasePreprocessor.__init__(self, recording, channel_ids=channel_ids, dtype=dtype_)

        if border_mode == "remove_channels":
            # change the wiring of the probe
            # TODO this is also done in ChannelSliceRecording, this should be done in a common place
            contact_vector = self.get_property("contact_vector")
            if contact_vector is not None:
                contact_vector["device_channel_indices"] = np.arange(len(channel_ids), dtype="int64")
                self.set_property("contact_vector", contact_vector)

        # handle manual interpolation_time_bin_centers_s
        # the case where interpolation_time_bin_size_s is set is handled per-segment below
        if interpolation_time_bin_centers_s is None:
            if interpolation_time_bin_size_s is None:
                interpolation_time_bin_centers_s = motion.temporal_bins_s

        for segment_index, parent_segment in enumerate(recording._recording_segments):
            # finish the per-segment part of the time bin logic
            if interpolation_time_bin_centers_s is None:
                # in this case, interpolation_time_bin_size_s is set.
                s_end = parent_segment.get_num_samples()
                t_start, t_end = parent_segment.sample_index_to_time(np.array([0, s_end]))
                halfbin = interpolation_time_bin_size_s / 2.0
                segment_interpolation_time_bins_s = np.arange(t_start + halfbin, t_end, interpolation_time_bin_size_s)
            else:
                segment_interpolation_time_bins_s = interpolation_time_bin_centers_s[segment_index]

            rec_segment = InterpolateMotionRecordingSegment(
                parent_segment,
                channel_locations,
                motion,
                spatial_interpolation_method,
                spatial_interpolation_kwargs,
                channel_inds,
                segment_index,
                segment_interpolation_time_bins_s,
                dtype=dtype_,
            )
            self.add_recording_segment(rec_segment)

        self._kwargs = dict(
            recording=recording,
            motion=motion,
            border_mode=border_mode,
            spatial_interpolation_method=spatial_interpolation_method,
            sigma_um=sigma_um,
            p=p,
            num_closest=num_closest,
            interpolation_time_bin_centers_s=interpolation_time_bin_centers_s,
            dtype=dtype_.str,
        )
        self._kwargs.update(spatial_interpolation_kwargs)


class InterpolateMotionRecordingSegment(BasePreprocessorSegment):
    def __init__(
        self,
        parent_recording_segment,
        channel_locations,
        motion,
        spatial_interpolation_method,
        spatial_interpolation_kwargs,
        channel_inds,
        segment_index,
        interpolation_time_bin_centers_s,
        dtype="float32",
    ):
        BasePreprocessorSegment.__init__(self, parent_recording_segment)
        self.channel_locations = channel_locations
        self.spatial_interpolation_method = spatial_interpolation_method
        self.spatial_interpolation_kwargs = spatial_interpolation_kwargs
        self.channel_inds = channel_inds
        self.segment_index = segment_index
        self.interpolation_time_bin_centers_s = interpolation_time_bin_centers_s
        self.dtype = dtype
        self.motion = motion

    def get_traces(self, start_frame, end_frame, channel_indices):
        if self.time_vector is not None:
            raise NotImplementedError("InterpolateMotionRecording does not yet support recordings with time_vectors.")

        if start_frame is None:
            start_frame = 0
        if end_frame is None:
            end_frame = self.get_num_samples()

        times = self.parent_recording_segment.sample_index_to_time(np.arange(start_frame, end_frame))
        traces = self.parent_recording_segment.get_traces(start_frame, end_frame, channel_indices=slice(None))
        traces = traces.astype(self.dtype)
        traces = interpolate_motion_on_traces(
            traces,
            times,
            self.channel_locations,
            self.motion,
            channel_inds=self.channel_inds,
            spatial_interpolation_method=self.spatial_interpolation_method,
            spatial_interpolation_kwargs=self.spatial_interpolation_kwargs,
            interpolation_time_bin_centers_s=self.interpolation_time_bin_centers_s,
            segment_index=self.segment_index,
        )

        if channel_indices is not None:
            traces = traces[:, channel_indices]

        return traces


interpolate_motion = define_function_from_class(source_class=InterpolateMotionRecording, name="interpolate_motion")<|MERGE_RESOLUTION|>--- conflicted
+++ resolved
@@ -1,20 +1,11 @@
 from __future__ import annotations
 
 import numpy as np
-<<<<<<< HEAD
-=======
-
-
->>>>>>> 58cef506
 from spikeinterface.core.core_tools import define_function_from_class
 from spikeinterface.preprocessing import get_spatial_interpolation_kernel
 from spikeinterface.preprocessing.basepreprocessor import BasePreprocessor, BasePreprocessorSegment
-
-<<<<<<< HEAD
-from ..preprocessing.filter import fix_dtype
-
-=======
->>>>>>> 58cef506
+from spikeinterface.preprocessing.filter import fix_dtype
+
 
 def correct_motion_on_peaks(
     peaks,
@@ -42,11 +33,7 @@
         Motion-corrected peak locations
     """
     corrected_peak_locations = peak_locations.copy()
-<<<<<<< HEAD
     times_s = rec.sample_index_to_time(peaks["sample_index"])
-=======
-    import scipy.interpolate
->>>>>>> 58cef506
 
     for segment_index in range(motion.num_segments):
         i0, i1 = np.searchsorted(peaks["segment_index"], [segment_index, segment_index + 1])
@@ -148,7 +135,6 @@
     bins_here = np.arange(bin_inds[0], bin_inds[-1] + 1)
 
     # inperpolation kernel will be the same per temporal bin
-<<<<<<< HEAD
     interp_times = np.empty(total_num_chans)
     current_start_index = 0
     for bin_ind in bins_here:
@@ -159,22 +145,6 @@
             channel_locations[:, motion.dim],
             segment_index=segment_index,
         )
-=======
-    for bin_ind in np.unique(bin_inds):
-        # Step 1 : channel motion
-        if spatial_bins.shape[0] == 1:
-            # rigid motion : same motion for all channels
-            channel_motions = motion[bin_ind, 0]
-        else:
-            # non rigid : interpolation channel motion for this temporal bin
-            import scipy.interpolate
-
-            f = scipy.interpolate.interp1d(
-                spatial_bins, motion[bin_ind, :], kind="linear", axis=0, bounds_error=False, fill_value="extrapolate"
-            )
-            locs = channel_locations[:, direction]
-            channel_motions = f(locs)
->>>>>>> 58cef506
         channel_locations_moved = channel_locations.copy()
         channel_locations_moved[:, motion.dim] += channel_motions
 
@@ -344,7 +314,6 @@
 
             # check if channels stay inside the probe extents for all segments
             channel_inside = np.ones(locs.shape[0], dtype="bool")
-<<<<<<< HEAD
             for segment_index in range(recording.get_num_segments()):
                 # evaluate the positions of all channels over all time bins
                 channel_displacements = motion.get_displacement_at_time_and_depth(
@@ -359,28 +328,6 @@
                 channel_inside &= seg_inside
 
             channel_inds = np.flatnonzero(channel_inside)
-=======
-            for operator in (np.max, np.min):
-                if spatial_bins.shape[0] == 1:
-                    best_motions = operator(motion[:, 0])
-                else:
-                    # non rigid : interpolation channel motion for this temporal bin
-                    import scipy.spatial
-                    import scipy.interpolate
-
-                    f = scipy.interpolate.interp1d(
-                        spatial_bins,
-                        operator(motion[:, :], axis=0),
-                        kind="linear",
-                        axis=0,
-                        bounds_error=False,
-                        fill_value="extrapolate",
-                    )
-                    best_motions = f(locs)
-                channel_inside &= ((locs + best_motions) >= l0) & ((locs + best_motions) <= l1)
-
-            (channel_inds,) = np.nonzero(channel_inside)
->>>>>>> 58cef506
             channel_ids = recording.channel_ids[channel_inds]
             spatial_interpolation_kwargs["force_extrapolate"] = False
         elif border_mode == "force_extrapolate":
