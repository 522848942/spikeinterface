

import numpy as np
import pandas as pd

from pathlib import Path
import shutil

from spikeinterface.core import extract_waveforms, precompute_sparsity, WaveformExtractor


from spikeinterface.extractors import read_mearec
from spikeinterface.preprocessing import bandpass_filter, zscore, common_reference, scale, highpass_filter, whiten
from spikeinterface.sorters import run_sorter
from spikeinterface.widgets import plot_unit_waveforms, plot_gt_performances

from spikeinterface.comparison import GroundTruthComparison
from spikeinterface.sortingcomponents.motion_correction import CorrectMotionRecording
from spikeinterface.sortingcomponents.benchmark.benchmark_tools import BenchmarkBase, _simpleaxis
from spikeinterface.qualitymetrics import compute_quality_metrics
from spikeinterface.widgets import plot_sorting_performance
from spikeinterface.qualitymetrics import compute_quality_metrics
from spikeinterface.curation import MergeUnitsSorting

import sklearn

import matplotlib.pyplot as plt

import MEArec as mr

class BenchmarkMotionCorrectionMearec(BenchmarkBase):
    
    _array_names = ('gt_motion', 'estimated_motion', 'temporal_bins', 'spatial_bins')
    _waveform_names = ('static', 'drifting', 'corrected')
    _sorting_names = ()

    _array_names_from_parent = ()
    _waveform_names_from_parent = ('static', 'drifting')
    _sorting_names_from_parent = ('static', 'drifting')

    def __init__(self, mearec_filename_drifting, mearec_filename_static,
                gt_motion,
                estimated_motion,
                temporal_bins,
                spatial_bins,
                do_preprocessing=True,
                correct_motion_kwargs={},
                sparse_kwargs=dict( method="radius", radius_um=100.,),
                sorter_cases={},
                folder=None,
                title='',
                job_kwargs={'chunk_duration' : '1s', 'n_jobs' : -1, 'progress_bar':True, 'verbose' :True}, 
                overwrite=False,
                delete_output_folder=True,
                parent_benchmark=None):

        BenchmarkBase.__init__(self, folder=folder, title=title, overwrite=overwrite, job_kwargs=job_kwargs,
                               parent_benchmark=parent_benchmark)

        self._args.extend([str(mearec_filename_drifting), str(mearec_filename_static), None, None, None, None ])
        

        self.sorter_cases = sorter_cases.copy()
        self.mearec_filenames = {}  
        self.keys = ['static', 'drifting', 'corrected']
        self.mearec_filenames['drifting'] = mearec_filename_drifting
        self.mearec_filenames['static'] = mearec_filename_static
        self.temporal_bins = temporal_bins
        self.spatial_bins = spatial_bins
        self.gt_motion = gt_motion
        self.estimated_motion = estimated_motion
        self.do_preprocessing = do_preprocessing
        self.delete_output_folder = delete_output_folder

        self._recordings = None
        _, self.sorting_gt = read_mearec(self.mearec_filenames['static'])
        
        self.correct_motion_kwargs = correct_motion_kwargs.copy()
        self.sparse_kwargs = sparse_kwargs.copy()
        self.comparisons = {}
        self.accuracies = {}

        self._kwargs.update(dict(
                correct_motion_kwargs=self.correct_motion_kwargs,
                sorter_cases=self.sorter_cases,
                do_preprocessing=do_preprocessing,
                delete_output_folder=delete_output_folder,
                sparse_kwargs=sparse_kwargs,
            )
        )

    @property
    def recordings(self):
        if self._recordings is None:
            self._recordings = {}
            for key in ('drifting', 'static',):
                rec, _  = read_mearec(self.mearec_filenames[key])
                self._recordings['raw_'+key] = rec
                if self.do_preprocessing:
                    # all computation are done in float32
                    # rec = bandpass_filter(rec)
                    rec = common_reference(rec, dtype='float32')
                    rec = highpass_filter(rec, freq_min=150.)
                    # rec = zscore(rec)
                    # 150um is more or less 30 channels
<<<<<<< HEAD
                    rec = whiten(rec, mode='local', radius_um=150.)
=======
                    rec = whiten(rec, mode='local', radius_um=150., num_chunks_per_segment=40, chunk_size=32000)
>>>>>>> b9b2bccb
                    rec = scale(rec, gain=200, dtype='int16')
                self._recordings[key] = rec

            rec = self._recordings['drifting']
            self._recordings['corrected_gt'] = CorrectMotionRecording(rec, self.gt_motion, 
                        self.temporal_bins, self.spatial_bins, **self.correct_motion_kwargs)

            self._recordings['corrected_estimated'] = CorrectMotionRecording(rec, self.estimated_motion, 
                        self.temporal_bins, self.spatial_bins, **self.correct_motion_kwargs)

        return self._recordings

    def run(self):
        # self.extract_waveforms()
        # self.save_to_folder()
        self.run_sorters()
        self.save_to_folder()


    def extract_waveforms(self):

        # the sparsity is estimated on the static recording and propagated to all of then
        if self.parent_benchmark is None:
            sparsity = precompute_sparsity(self.recordings['static'], self.sorting_gt,
                                       ms_before=2., ms_after=3., num_spikes_for_sparsity=200., unit_batch_size=10000,
                                       **self.sparse_kwargs, **self.job_kwargs)
        else:
            sparsity = self.waveforms['static'].sparsity

        for key in self.keys:
            if self.parent_benchmark is not None and key in self._waveform_names_from_parent:
                continue
            
            waveforms_folder = self.folder / "waveforms" / key
            we = WaveformExtractor.create(self.recordings[key], self.sorting_gt, waveforms_folder, mode='folder',
                                          sparsity=sparsity, remove_if_exists=True)
            we.set_params(ms_before=2., ms_after=3., max_spikes_per_unit=500., return_scaled=True)
            we.run_extract_waveforms(seed=22051977, **self.job_kwargs)
            self.waveforms[key] = we


    def run_sorters(self):
        for case in self.sorter_cases:
            label = case['label']
            print('run sorter', label)
            sorter_name = case['sorter_name']
            sorter_params = case['sorter_params']
            recording = self.recordings[case['recording']]
            output_folder = self.folder / f'tmp_sortings_{label}'
            sorting = run_sorter(sorter_name, recording, output_folder, **sorter_params, delete_output_folder=self.delete_output_folder)
            self.sortings[label] = sorting


    def compute_distances_to_static(self, force=False):
        if hasattr(self, 'distances') and not force:
            return self.distances

        self.distances = {}

        n = len(self.waveforms['static'].unit_ids)

        sparsity = self.waveforms['static'].sparsity

        ref_templates = self.waveforms['static'].get_all_templates()
        
        # for key in ['drifting', 'corrected']:
        for key in self.keys:
            dist = self.distances[key] = {
                                        'norm_static' : np.zeros(n),
                                        'template_euclidean' : np.zeros(n),
                                        'template_cosine' : np.zeros(n),
                                        'wf_euclidean_mean' : np.zeros(n),
                                        'wf_euclidean_std' : np.zeros(n),
                                        'wf_cosine_mean' : np.zeros(n),
                                        'wf_cosine_std' : np.zeros(n),
                                        }
            templates = self.waveforms[key].get_all_templates()
            for unit_ind, unit_id in enumerate(self.waveforms[key].sorting.unit_ids):
                mask = sparsity.mask[unit_ind, :]
                ref_template = ref_templates[unit_ind][:, mask].reshape(1, -1)
                template = templates[unit_ind][:, mask].reshape(1, -1)

                # this is already sparse
                # ref_wfs = self.waveforms['static'].get_waveforms(unit_id)
                # ref_wfs = ref_wfs.reshape(ref_wfs.shape[0], -1)
                wfs = self.waveforms[key].get_waveforms(unit_id)
                wfs = wfs.reshape(wfs.shape[0], -1)

                dist['norm_static'][unit_ind] = np.linalg.norm(ref_template)
                dist['template_euclidean'][unit_ind] = sklearn.metrics.pairwise_distances(ref_template, template)[0]
                dist['template_cosine'][unit_ind] = sklearn.metrics.pairwise.cosine_similarity(ref_template, template)[0]

                d = sklearn.metrics.pairwise_distances(ref_template, wfs)[0]
                dist['wf_euclidean_mean'][unit_ind] = d.mean()
                dist['wf_euclidean_std'][unit_ind] = d.std()

                d = sklearn.metrics.pairwise.cosine_similarity(ref_template, wfs)[0]
                dist['wf_cosine_mean'][unit_ind] = d.mean()
                dist['wf_cosine_std'][unit_ind] = d.std()


        return self.distances

    def compute_residuals(self, force=True):

        fr = int(self.recordings['static'].get_sampling_frequency())
        duration = int(self.recordings['static'].get_total_duration())

        t_start = 0
        t_stop = duration

        if hasattr(self, 'residuals') and not force:
            return self.residuals, (t_start, t_stop)
        
        self.residuals = {}
        
        

        for key in ['corrected']:
            difference = ResidualRecording(self.recordings['static'], self.recordings[key])
            self.residuals[key] = np.zeros((self.recordings['static'].get_num_channels(), 0))
            
            for i in np.arange(t_start*fr, t_stop*fr, fr):
                data = np.linalg.norm(difference.get_traces(start_frame=i, end_frame=i+fr), axis=0)/np.sqrt(fr)
                self.residuals[key] = np.hstack((self.residuals[key], data[:,np.newaxis]))
        
        return self.residuals, (t_start, t_stop)
    
    def compute_accuracies(self):
        for case in self.sorter_cases:
            label = case['label']
            sorting = self.sortings[label]
            if label not in self.comparisons:
                comp = GroundTruthComparison(self.sorting_gt, sorting, exhaustive_gt=True)
                self.comparisons[label] = comp
                self.accuracies[label] = comp.get_performance()['accuracy'].values

    def _plot_accuracy(self, accuracies, mode='ordered_accuracy', figsize=(15, 5), ls='-'):

        if len(self.accuracies) != len(self.sorter_cases):
            self.compute_accuracies()

        n = len(self.sorter_cases)

        if mode == 'ordered_accuracy':
            fig, ax = plt.subplots(figsize=figsize)

            order = None
            for case in self.sorter_cases:
                label = case['label']                
                # comp = self.comparisons[label]
                acc = accuracies[label]
                order = np.argsort(acc)[::-1]
                acc = acc[order]
                ax.plot(acc, label=label, ls=ls)
            ax.legend()
            ax.set_ylabel('accuracy')
            ax.set_xlabel('units ordered by accuracy')
        
        elif mode == 'depth_snr':
            fig, axs = plt.subplots(nrows=n, figsize=figsize, sharey=True, sharex=True)

            gt_unit_positions, _ = mr.extract_units_drift_vector(self.mearec_filenames['drifting'], time_vector=np.array([0., 1.]))
            depth = gt_unit_positions[0, :]

            chan_locations = self.recordings['drifting'].get_channel_locations()

            metrics = compute_quality_metrics(self.waveforms['static'], metric_names=['snr'], load_if_exists=True)
            snr = metrics['snr'].values

            for i, case in enumerate(self.sorter_cases):
                ax = axs[i]
                label = case['label']
                acc = accuracies[label]
                s = ax.scatter(depth, snr, c=acc)
                s.set_clim(0., 1.)
                ax.set_title(label)
                ax.axvline(np.min(chan_locations[:, 1]), ls='--', color='k')
                ax.axvline(np.max(chan_locations[:, 1]), ls='--', color='k')
                ax.set_ylabel('snr')
            ax.set_xlabel('depth')


        elif mode == 'snr':
            fig, ax = plt.subplots(figsize=figsize)

            metrics = compute_quality_metrics(self.waveforms['static'], metric_names=['snr'], load_if_exists=True)
            snr = metrics['snr'].values

            for i, case in enumerate(self.sorter_cases):
                label = case['label']
                acc = self.accuracies[label]
                ax.scatter(snr, acc, label=label)
            ax.set_xlabel('snr')
            ax.set_ylabel('accuracy')

            ax.legend()


        elif mode == 'depth':
            fig, ax = plt.subplots(figsize=figsize)

            gt_unit_positions, _ = mr.extract_units_drift_vector(self.mearec_filenames['drifting'], time_vector=np.array([0., 1.]))
            depth = gt_unit_positions[0, :]

            chan_locations = self.recordings['drifting'].get_channel_locations()

            for i, case in enumerate(self.sorter_cases):
                label = case['label']
                acc = accuracies[label]
                ax.scatter(depth, acc, label=label)
            ax.axvline(np.min(chan_locations[:, 1]), ls='--', color='k')
            ax.axvline(np.max(chan_locations[:, 1]), ls='--', color='k')
            ax.legend()
            ax.set_xlabel('depth')
            ax.set_ylabel('accuracy')

    def plot_sortings_accuracy(self, mode='ordered_accuracy', figsize=(15, 5)):

        if len(self.accuracies) != len(self.sorter_cases):
            self.compute_accuracies()
        
        self._plot_accuracy(self.accuracies, mode=mode, figsize=figsize, ls='-')

    def plot_best_merges_accuracy(self, mode='ordered_accuracy', figsize=(15, 5)):

        self._plot_accuracy(self.merged_accuracies, mode=mode, figsize=figsize, ls='--')



    def plot_sorting_units_categories(self):
        
        if len(self.accuracies) != len(self.sorter_cases):
            self.compute_accuracies()

        for i, case in enumerate(self.sorter_cases):
            label = case['label']
            comp = self.comparisons[label]
            count = comp.count_units_categories()
            if i == 0:
                df = pd.DataFrame(columns=count.index)
            df.loc[label, :] = count
        df.plot.bar()
    
    def find_best_merges(self, merging_score = 0.2):
        # this find best merges having the ground truth

        self.merged_sortings = {}
        self.merged_comparisons = {}
        self.merged_accuracies = {}
        self.units_to_merge = {}
        for i, case in enumerate(self.sorter_cases):
            label = case['label']
            print()
            print(label)
            gt_unit_ids = self.sorting_gt.unit_ids
            sorting = self.sortings[label]
            unit_ids = sorting.unit_ids
            
            comp = self.comparisons[label]
            scores = comp.agreement_scores
            
            
            to_merge = []
            for gt_unit_id in gt_unit_ids:
                inds,  = np.nonzero(scores.loc[gt_unit_id, :].values > merging_score)
                merge_ids = unit_ids[inds]
                if merge_ids.size > 1:
                    to_merge.append(list(merge_ids))

            self.units_to_merge[label] = to_merge
            merged_sporting = MergeUnitsSorting(sorting, to_merge)
            print(sorting)
            print(merged_sporting)
            comp_merged = GroundTruthComparison(self.sorting_gt, merged_sporting, exhaustive_gt=True)
            
            self.merged_sortings[label] = merged_sporting
            self.merged_comparisons[label] = comp_merged
            self.merged_accuracies[label] = comp_merged.get_performance()['accuracy'].values

            




def plot_distances_to_static(benchmarks, metric='cosine', figsize=(15, 10)):


    fig = plt.figure(figsize=figsize)
    gs = fig.add_gridspec(4, 2)

    ax = fig.add_subplot(gs[0:2, 0])
    for count, bench in enumerate(benchmarks):
        distances = bench.compute_distances_to_static(force=False)
        ax.scatter(distances['drifting'][f'template_{metric}'], distances['corrected'][f'template_{metric}'], c=f'C{count}', alpha=0.5, label=bench.title)

    ax.legend()


    xmin, xmax = ax.get_xlim()
    ax.plot([xmin, xmax], [xmin, xmax], 'k--')
    _simpleaxis(ax)
    if metric == 'euclidean':
        ax.set_xlabel(r'$\|drift - static\|_2$')
        ax.set_ylabel(r'$\|corrected - static\|_2$')
    elif metric == 'cosine':
        ax.set_xlabel(r'$cosine(drift, static)$')
        ax.set_ylabel(r'$cosine(corrected, static)$')


    recgen = mr.load_recordings(benchmarks[0].mearec_filenames['static'])
    nb_templates, nb_versions, _ = recgen.template_locations.shape
    template_positions = recgen.template_locations[:, nb_versions//2, 1:3]
    distances_to_center = template_positions[:, 1]

    ax_1 = fig.add_subplot(gs[0, 1])
    ax_2 = fig.add_subplot(gs[1, 1])
    ax_3 = fig.add_subplot(gs[2:, 1])
    ax_4 = fig.add_subplot(gs[2:, 0])

    for count, bench in enumerate(benchmarks):

        # results = bench._compute_snippets_variability(metric=metric, num_channels=num_channels)
        distances = bench.compute_distances_to_static(force=False)

        m_differences = distances['corrected'][f'wf_{metric}_mean']/distances['static'][f'wf_{metric}_mean']
        s_differences = distances['corrected'][f'wf_{metric}_std']/distances['static'][f'wf_{metric}_std']

        ax_3.bar([count], [m_differences.mean()], yerr=[m_differences.std()], color=f'C{count}')
        ax_4.bar([count], [s_differences.mean()], yerr=[s_differences.std()], color=f'C{count}')
        idx = np.argsort(distances_to_center)
        ax_1.scatter(distances_to_center[idx], m_differences[idx], color=f'C{count}')
        ax_2.scatter(distances_to_center[idx], s_differences[idx], color=f'C{count}')

    for a in [ax_1, ax_2, ax_3, ax_4]:
        _simpleaxis(a)
    
    if metric == 'euclidean':
        ax_1.set_ylabel(r'$\Delta mean(\|~\|_2)$  (% static)')
        ax_2.set_ylabel(r'$\Delta std(\|~\|_2)$  (% static)')
        ax_3.set_ylabel(r'$\Delta mean(\|~\|_2)$  (% static)')
        ax_4.set_ylabel(r'$\Delta std(\|~\|_2)$  (% static)')
    elif metric == 'cosine':
        ax_1.set_ylabel(r'$\Delta mean(cosine)$  (% static)')
        ax_2.set_ylabel(r'$\Delta std(cosine)$  (% static)')
        ax_3.set_ylabel(r'$\Delta mean(cosine)$  (% static)')
        ax_4.set_ylabel(r'$\Delta std(cosine)$  (% static)')
    ax_3.set_xticks(np.arange(len(benchmarks)), [i.title for i in benchmarks])
    ax_4.set_xticks(np.arange(len(benchmarks)), [i.title for i in benchmarks])
    xmin, xmax = ax_3.get_xlim()
    ax_3.plot([xmin, xmax], [1, 1], 'k--')
    ax_4.plot([xmin, xmax], [1, 1], 'k--')
    ax_1.set_xticks([])
    ax_2.set_xlabel('depth (um)')

    xmin, xmax = ax_1.get_xlim()
    ax_1.plot([xmin, xmax], [1, 1], 'k--')
    ax_2.plot([xmin, xmax], [1, 1], 'k--')
    plt.tight_layout()

def plot_snr_decrease(benchmarks, figsize=(15, 10)):
    
    fig, axes = plt.subplots(2, 2, figsize=figsize, squeeze=False)

    recgen = mr.load_recordings(benchmarks[0].mearec_filenames['static'])
    nb_templates, nb_versions, _ = recgen.template_locations.shape
    template_positions = recgen.template_locations[:, nb_versions//2, 1:3]
    distances_to_center = template_positions[:, 1]
    idx = np.argsort(distances_to_center)
    _simpleaxis(axes[0, 0])

    snr_static = compute_quality_metrics(benchmarks[0].waveforms['static'], metric_names=['snr'], load_if_exists=True)
    snr_drifting = compute_quality_metrics(benchmarks[0].waveforms['drifting'], metric_names=['snr'], load_if_exists=True)

    m = np.max(snr_static)
    axes[0, 0].scatter(snr_static.values, snr_drifting.values, c='0.5')
    axes[0, 0].plot([0, m], [0, m], color='k')
    
    axes[0, 0].set_ylabel('units SNR for drifting')
    _simpleaxis(axes[0, 0])

    axes[0, 1].plot(distances_to_center[idx], (snr_drifting.values/snr_static.values)[idx], c='0.5')
    axes[0, 1].plot(distances_to_center[idx], np.ones(len(idx)), 'k--')
    _simpleaxis(axes[0, 1])
    axes[0, 1].set_xticks([])
    axes[0, 0].set_xticks([])

    for count, bench in enumerate(benchmarks):

        snr_corrected = compute_quality_metrics(bench.waveforms['corrected'], metric_names=['snr'], load_if_exists=True)
        axes[1, 0].scatter(snr_static.values, snr_corrected.values, label=bench.title)
        axes[1, 0].plot([0, m], [0, m], color='k')

        axes[1, 1].plot(distances_to_center[idx], (snr_corrected.values/snr_static.values)[idx], c=f'C{count}')

    axes[1, 0].set_xlabel('units SNR for static')
    axes[1, 0].set_ylabel('units SNR for corrected')
    axes[1, 1].plot(distances_to_center[idx], np.ones(len(idx)), 'k--')
    axes[1, 0].legend()
    _simpleaxis(axes[1, 0])
    _simpleaxis(axes[1, 1])
    axes[1, 1].set_ylabel(r'$\Delta(SNR)$')
    axes[0, 1].set_ylabel(r'$\Delta(SNR)$')

    axes[1, 1].set_xlabel('depth (um)')


def plot_residuals_comparisons(benchmarks):

    fig, axes = plt.subplots(1, 3, figsize=(15, 5))
    for count, bench in enumerate(benchmarks):
        residuals, (t_start, t_stop) = bench.compute_residuals(force=False)
        time_axis = np.arange(t_start, t_stop)
        axes[0].plot(time_axis, residuals['corrected'].mean(0), label=bench.title)
    axes[0].legend()
    axes[0].set_xlabel('time (s)')
    axes[0].set_ylabel(r'$|S_{corrected} - S_{static}|$')
    _simpleaxis(axes[0])

    channel_positions = benchmarks[0].recordings['static'].get_channel_locations()
    distances_to_center = channel_positions[:, 1]
    idx = np.argsort(distances_to_center)

    for count, bench in enumerate(benchmarks):
        residuals, (t_start, t_stop) = bench.compute_residuals(force=False)
        time_axis = np.arange(t_start, t_stop)
        axes[1].plot(distances_to_center[idx], residuals['corrected'].mean(1)[idx], label=bench.title, lw=2, c=f'C{count}')
        axes[1].fill_between(distances_to_center[idx], residuals['corrected'].mean(1)[idx]-residuals['corrected'].std(1)[idx], 
                    residuals['corrected'].mean(1)[idx]+residuals['corrected'].std(1)[idx], color=f'C{count}', alpha=0.25)
    axes[1].set_xlabel('depth (um)')
    _simpleaxis(axes[1])

    for count, bench in enumerate(benchmarks):
        residuals, (t_start, t_stop) = bench.compute_residuals(force=False)
        axes[2].bar([count], [residuals['corrected'].mean()], yerr=[residuals['corrected'].std()], color=f'C{count}')

    _simpleaxis(axes[2])
    axes[2].set_xticks(np.arange(len(benchmarks)), [i.title for i in benchmarks])


from spikeinterface.preprocessing.basepreprocessor import BasePreprocessor, BasePreprocessorSegment
class ResidualRecording(BasePreprocessor):
    name = 'residual_recording'
    def __init__(self, recording_1, recording_2):
        assert recording_1.get_num_segments() == recording_2.get_num_segments()
        BasePreprocessor.__init__(self, recording_1)

        for parent_recording_segment_1, parent_recording_segment_2 in zip(recording_1._recording_segments, recording_2._recording_segments):
            rec_segment = DifferenceRecordingSegment(parent_recording_segment_1, parent_recording_segment_2)
            self.add_recording_segment(rec_segment)

        self._kwargs = dict(recording_1=recording_1, recording_2=recording_2)


class DifferenceRecordingSegment(BasePreprocessorSegment):
    def __init__(self, parent_recording_segment_1, parent_recording_segment_2):
        BasePreprocessorSegment.__init__(self, parent_recording_segment_1)
        self.parent_recording_segment_1 = parent_recording_segment_1
        self.parent_recording_segment_2 = parent_recording_segment_2

    def get_traces(self, start_frame, end_frame, channel_indices):

        traces_1 = self.parent_recording_segment_1.get_traces(start_frame, end_frame, channel_indices)
        traces_2 = self.parent_recording_segment_2.get_traces(start_frame, end_frame, channel_indices)

        return traces_2 - traces_1

colors = {'static' : 'C0', 'drifting' : 'C1', 'corrected' : 'C2'}
<|MERGE_RESOLUTION|>--- conflicted
+++ resolved
@@ -103,11 +103,7 @@
                     rec = highpass_filter(rec, freq_min=150.)
                     # rec = zscore(rec)
                     # 150um is more or less 30 channels
-<<<<<<< HEAD
-                    rec = whiten(rec, mode='local', radius_um=150.)
-=======
                     rec = whiten(rec, mode='local', radius_um=150., num_chunks_per_segment=40, chunk_size=32000)
->>>>>>> b9b2bccb
                     rec = scale(rec, gain=200, dtype='int16')
                 self._recordings[key] = rec
 
