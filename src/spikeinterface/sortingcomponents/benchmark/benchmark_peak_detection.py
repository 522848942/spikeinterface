from __future__ import annotations

from spikeinterface.preprocessing import bandpass_filter, common_reference
from spikeinterface.sortingcomponents.peak_detection import detect_peaks
from spikeinterface.core import NumpySorting
from spikeinterface.qualitymetrics import compute_quality_metrics
from spikeinterface.comparison import GroundTruthComparison
from spikeinterface.widgets import (
    plot_probe_map,
    plot_agreement_matrix,
    plot_comparison_collision_by_similarity,
    plot_unit_templates,
    plot_unit_waveforms,
)
from spikeinterface.comparison.comparisontools import make_matching_events
from spikeinterface.core import get_noise_levels

import time
import string, random
import pylab as plt
import os
import numpy as np

from .benchmark_tools import BenchmarkStudy, Benchmark
from spikeinterface.core.basesorting import minimum_spike_dtype
from spikeinterface.core.sortinganalyzer import create_sorting_analyzer
from spikeinterface.core.template_tools import get_template_extremum_channel


class PeakDetectionBenchmark(Benchmark):

    def __init__(self, recording, gt_sorting, params, exhaustive_gt=True):
        self.recording = recording
        self.gt_sorting = gt_sorting

        sorting_analyzer = create_sorting_analyzer(self.gt_sorting, self.recording, format="memory", sparse=False)
        sorting_analyzer.compute(["random_spikes", "fast_templates", "spike_amplitudes"])
        extremum_channel_inds = get_template_extremum_channel(sorting_analyzer, outputs="index")
        self.gt_peaks = self.gt_sorting.to_spike_vector(extremum_channel_inds=extremum_channel_inds)
        self.params = params
        self.exhaustive_gt = exhaustive_gt
        self.method = params["method"]
        self.method_kwargs = params["method_kwargs"]
<<<<<<< HEAD
        self.result = {"gt_peaks" : self.gt_peaks}
        self.result['gt_amplitudes'] = sorting_analyzer.get_extension('spike_amplitudes').get_data()
=======
        self.result = {"gt_peaks": self.gt_peaks}
>>>>>>> 1a2cbea2

    def run(self, **job_kwargs):
        peaks = detect_peaks(self.recording, method=self.method, **self.method_kwargs, **job_kwargs)
        self.result["peaks"] = peaks

    def compute_result(self, **result_params):
        spikes = self.result["peaks"]
        self.result["peak_on_channels"] = NumpySorting.from_peaks(
            spikes, self.recording.sampling_frequency, unit_ids=self.recording.channel_ids
        )
        spikes = self.result["gt_peaks"]
        self.result["gt_on_channels"] = NumpySorting.from_peaks(
            spikes, self.recording.sampling_frequency, unit_ids=self.recording.channel_ids
        )

        self.result["gt_comparison"] = GroundTruthComparison(
            self.result["gt_on_channels"], self.result["peak_on_channels"], exhaustive_gt=self.exhaustive_gt
        )

        gt_peaks = self.gt_sorting.to_spike_vector()
        times1 = self.result["gt_peaks"]["sample_index"]
        times2 = self.result["peaks"]["sample_index"]

        print("The gt recording has {} peaks and {} have been detected".format(len(times1), len(times2)))

        matches = make_matching_events(times1, times2, int(0.4 * self.recording.sampling_frequency / 1000))
        self.matches = matches
        self.gt_matches = matches["index1"]

        self.deltas = {"labels": [], "channels": [], "delta": matches["delta_frame"]}
        self.deltas["labels"] = gt_peaks["unit_index"][self.gt_matches]
        self.deltas["channels"] = self.result["gt_peaks"]["unit_index"][self.gt_matches]

        self.result["sliced_gt_sorting"] = NumpySorting(
            gt_peaks[self.gt_matches], self.recording.sampling_frequency, self.gt_sorting.unit_ids
        )

        ratio = 100 * len(self.gt_matches) / len(times1)
        print("Only {0:.2f}% of gt peaks are matched to detected peaks".format(ratio))

        # matches = make_matching_events(times2, times1, int(delta * self.sampling_rate / 1000))
        # self.good_matches = matches["index1"]

        # garbage_matches = ~np.isin(np.arange(len(times2)), self.good_matches)
        # garbage_channels = self.peaks["channel_index"][garbage_matches]
        # garbage_peaks = times2[garbage_matches]
        # nb_garbage = len(garbage_peaks)

        # ratio = 100 * len(garbage_peaks) / len(times2)
        # self.garbage_sorting = NumpySorting.from_times_labels(garbage_peaks, garbage_channels, self.sampling_rate)

        # print("The peaks have {0:.2f}% of garbage (without gt around)".format(ratio))

<<<<<<< HEAD
    _run_key_saved = [("peaks", "npy"),
                      ("gt_peaks", "npy"),
                      ("gt_amplitudes", "npy")]
=======
    _run_key_saved = [("peaks", "npy"), ("gt_peaks", "npy")]
>>>>>>> 1a2cbea2

    _result_key_saved = [
        ("gt_comparison", "pickle"),
        ("sliced_gt_sorting", "sorting"),
        ("peak_on_channels", "sorting"),
        ("gt_on_channels", "sorting"),
    ]


class PeakDetectionStudy(BenchmarkStudy):

    benchmark_class = PeakDetectionBenchmark

    def create_benchmark(self, key):
        dataset_key = self.cases[key]["dataset"]
        recording, gt_sorting = self.datasets[dataset_key]
        params = self.cases[key]["params"]
        init_kwargs = self.cases[key]["init_kwargs"]
        benchmark = PeakDetectionBenchmark(recording, gt_sorting, params, **init_kwargs)
        return benchmark

    def plot_agreements(self, case_keys=None, figsize=(15, 15)):
        if case_keys is None:
            case_keys = list(self.cases.keys())

        fig, axs = plt.subplots(ncols=len(case_keys), nrows=1, figsize=figsize, squeeze=False)

        for count, key in enumerate(case_keys):
            ax = axs[0, count]
            ax.set_title(self.cases[key]["label"])
            plot_agreement_matrix(self.get_result(key)["gt_comparison"], ax=ax)

    def plot_performances_vs_snr(self, case_keys=None, figsize=(15, 15)):
        if case_keys is None:
            case_keys = list(self.cases.keys())

        fig, axs = plt.subplots(ncols=1, nrows=3, figsize=figsize)

        for count, k in enumerate(("accuracy", "recall", "precision")):

            ax = axs[count]
            for key in case_keys:
                label = self.cases[key]["label"]

                analyzer = self.get_sorting_analyzer(key)
                metrics = analyzer.get_extension("quality_metrics").get_data()
                x = metrics["snr"].values
                y = self.get_result(key)["gt_comparison"].get_performance()[k].values
                ax.scatter(x, y, marker=".", label=label)
                ax.set_title(k)

            if count == 2:
                ax.legend()

    def plot_detected_amplitudes(self, case_keys=None, figsize=(15,5)):

        if case_keys is None:
            case_keys = list(self.cases.keys())

        fig, axs = plt.subplots(ncols=len(case_keys), nrows=1, figsize=figsize, squeeze=False)

        for count, key in enumerate(case_keys):
            ax = axs[0, count]
            data1 = self.get_result(key)['peaks']['amplitude']
            data2 = self.get_result(key)['gt_amplitudes']
            bins = np.linspace(data2.min(), data2.max(), 100)
            ax.hist(data1, bins=bins, alpha=0.5, label='detected')
            ax.hist(data2, bins=bins, alpha=0.5, label='gt')
            ax.set_title(self.cases[key]["label"])
            ax.legend()


#     def run(self, peaks=None, positions=None, delta=0.2):
#         t_start = time.time()

#         if peaks is not None:
#             self._peaks = peaks

#         nb_peaks = len(self.peaks)

#         if positions is not None:
#             self._positions = positions

#         spikes1 = self.gt_sorting.to_spike_vector(concatenated=False)[0]["sample_index"]
#         times2 = self.peaks["sample_index"]

#         print("The gt recording has {} peaks and {} have been detected".format(len(times1[0]), len(times2)))

#         matches = make_matching_events(spikes1["sample_index"], times2, int(delta * self.sampling_rate / 1000))
#         self.matches = matches

#         self.deltas = {"labels": [], "delta": matches["delta_frame"]}
#         self.deltas["labels"] = spikes1["unit_index"][matches["index1"]]

#         gt_matches = matches["index1"]
#         self.sliced_gt_sorting = NumpySorting(spikes1[gt_matches], self.sampling_rate, self.gt_sorting.unit_ids)

#         ratio = 100 * len(gt_matches) / len(spikes1)
#         print("Only {0:.2f}% of gt peaks are matched to detected peaks".format(ratio))

#         matches = make_matching_events(times2, spikes1["sample_index"], int(delta * self.sampling_rate / 1000))
#         self.good_matches = matches["index1"]

#         garbage_matches = ~np.isin(np.arange(len(times2)), self.good_matches)
#         garbage_channels = self.peaks["channel_index"][garbage_matches]
#         garbage_peaks = times2[garbage_matches]
#         nb_garbage = len(garbage_peaks)

#         ratio = 100 * len(garbage_peaks) / len(times2)
#         self.garbage_sorting = NumpySorting.from_times_labels(garbage_peaks, garbage_channels, self.sampling_rate)

#         print("The peaks have {0:.2f}% of garbage (without gt around)".format(ratio))

#         self.comp = GroundTruthComparison(self.gt_sorting, self.sliced_gt_sorting, exhaustive_gt=self.exhaustive_gt)

#         for label, sorting in zip(
#             ["gt", "full_gt", "garbage"], [self.sliced_gt_sorting, self.gt_sorting, self.garbage_sorting]
#         ):
#             tmp_folder = os.path.join(self.tmp_folder, label)
#             if os.path.exists(tmp_folder):
#                 import shutil

#                 shutil.rmtree(tmp_folder)

#             if not (label == "full_gt" and label in self.waveforms):
#                 if self.verbose:
#                     print(f"Extracting waveforms for {label}")

#                 self.waveforms[label] = extract_waveforms(
#                     self.recording,
#                     sorting,
#                     tmp_folder,
#                     load_if_exists=True,
#                     ms_before=2.5,
#                     ms_after=3.5,
#                     max_spikes_per_unit=500,
#                     return_scaled=False,
#                     **self.job_kwargs,
#                 )

#                 self.templates[label] = self.waveforms[label].get_all_templates(mode="median")

#         if self.gt_peaks is None:
#             if self.verbose:
#                 print("Computing gt peaks")
#             gt_peaks_ = self.gt_sorting.to_spike_vector()
#             self.gt_peaks = np.zeros(
#                 gt_peaks_.size,
#                 dtype=[
#                     ("sample_index", "<i8"),
#                     ("channel_index", "<i8"),
#                     ("segment_index", "<i8"),
#                     ("amplitude", "<f8"),
#                 ],
#             )
#             self.gt_peaks["sample_index"] = gt_peaks_["sample_index"]
#             self.gt_peaks["segment_index"] = gt_peaks_["segment_index"]
#             max_channels = get_template_extremum_channel(self.waveforms["full_gt"], peak_sign="neg", outputs="index")
#             max_amplitudes = get_template_extremum_amplitude(self.waveforms["full_gt"], peak_sign="neg")

#             for unit_ind, unit_id in enumerate(self.waveforms["full_gt"].sorting.unit_ids):
#                 mask = gt_peaks_["unit_index"] == unit_ind
#                 max_channel = max_channels[unit_id]
#                 self.gt_peaks["channel_index"][mask] = max_channel
#                 self.gt_peaks["amplitude"][mask] = max_amplitudes[unit_id]

#         self.sliced_gt_peaks = self.gt_peaks[gt_matches]
#         self.sliced_gt_positions = self.gt_positions[gt_matches]
#         self.sliced_gt_labels = self.sliced_gt_sorting.to_spike_vector()["unit_index"]
#         self.gt_labels = self.gt_sorting.to_spike_vector()["unit_index"]
#         self.garbage_positions = self.positions[garbage_matches]
#         self.garbage_peaks = self.peaks[garbage_matches]


#     def plot_statistics(self, metric="cosine", annotations=True, detect_threshold=5):
#         fig, axs = plt.subplots(ncols=3, nrows=2, figsize=(15, 10))

#         ax = axs[0, 0]
#         plot_agreement_matrix(self.comp, ax=ax)

#         scores = self.comp.get_ordered_agreement_scores()
#         unit_ids1 = scores.index.values
#         unit_ids2 = scores.columns.values
#         inds_1 = self.comp.sorting1.ids_to_indices(unit_ids1)
#         inds_2 = self.comp.sorting2.ids_to_indices(unit_ids2)

#         a = self.templates["full_gt"].reshape(len(self.templates["full_gt"]), -1)[inds_1]
#         b = self.templates["gt"].reshape(len(self.templates["gt"]), -1)[inds_2]

#         import sklearn

#         if metric == "cosine":
#             distances = sklearn.metrics.pairwise.cosine_similarity(a, b)
#         else:
#             distances = sklearn.metrics.pairwise_distances(a, b, metric)

#         print(distances)
#         ax = axs[0, 1]
#         im = ax.imshow(distances, aspect="auto")
#         ax.set_title(metric)
#         fig.colorbar(im, ax=ax)

#         ax.set_yticks(np.arange(0, len(scores.index)))
#         ax.set_yticklabels(scores.index, fontsize=8)

#         ax.set_xticks(np.arange(0, len(scores.columns)))
#         ax.set_xticklabels(scores.columns, fontsize=8)

#         ax = axs[0, 2]

#         ax.set_ylabel("Time mismatch (time step)")
#         for unit_ind, unit_id in enumerate(self.gt_sorting.unit_ids):
#             mask = self.deltas["labels"] == unit_id
#             ax.violinplot(
#                 self.deltas["delta"][mask], [unit_ind], widths=2, showmeans=True, showmedians=False, showextrema=False
#             )
#         ax.set_xticks(np.arange(len(self.gt_sorting.unit_ids)), self.gt_sorting.unit_ids)
#         ax.spines["top"].set_visible(False)
#         ax.spines["right"].set_visible(False)

#         ax = axs[1, 0]

#         noise_levels = get_noise_levels(self.recording, return_scaled=False)
#         snrs = self.peaks["amplitude"] / noise_levels[self.peaks["channel_index"]]
#         garbage_snrs = self.garbage_peaks["amplitude"] / noise_levels[self.garbage_peaks["channel_index"]]
#         amin, amax = snrs.min(), snrs.max()

#         ax.hist(snrs, np.linspace(amin, amax, 100), density=True, label="peaks")
#         # ax.hist(garbage_snrs, np.linspace(amin, amax, 100), density=True, label='garbage', alpha=0.5)
#         ax.hist(
#             self.sliced_gt_peaks["amplitude"] / noise_levels[self.sliced_gt_peaks["channel_index"]],
#             np.linspace(amin, amax, 100),
#             density=True,
#             alpha=0.5,
#             label="matched gt",
#         )
#         ax.spines["top"].set_visible(False)
#         ax.spines["right"].set_visible(False)
#         ax.legend()
#         ax.set_xlabel("snrs")
#         ax.set_ylabel("density")

#         # dist = []
#         # dist_real = []

#         # for found, real in zip(unit_ids2, unit_ids1):
#         #     wfs = self.waveforms['gt'].get_waveforms(found)
#         #     wfs_real = self.waveforms['full_gt'].get_waveforms(real)
#         #     template = self.waveforms['gt'].get_template(found)
#         #     template_real = self.waveforms['full_gt'].get_template(real)

#         #     template = template.reshape(template.size, 1).T
#         #     template_real = template_real.reshape(template_real.size, 1).T

#         #     if metric == 'cosine':
#         #         dist += [sklearn.metrics.pairwise.cosine_similarity(template, wfs.reshape(len(wfs), -1), metric).flatten()]
#         #         dist_real += [sklearn.metrics.pairwise.cosine_similarity(template_real, wfs_real.reshape(len(wfs_real), -1), metric).flatten()]
#         #     else:
#         #         dist += [sklearn.metrics.pairwise_distances(template, wfs.reshape(len(wfs), -1), metric).flatten()]
#         #         dist_real += [sklearn.metrics.pairwise_distances(template_real, wfs_real.reshape(len(wfs_real), -1), metric).flatten()]

#         # ax.errorbar([a.mean() for a in dist], [a.mean() for a in dist_real], [a.std() for a in dist], [a.std() for a in dist_real], capsize=0, ls='none', color='black',
#         #     elinewidth=2)
#         # ax.plot([0, 1], [0, 1], '--')
#         # ax.set_xlabel('cosine dispersion tested')
#         # ax.set_ylabel('cosine dispersion gt')
#         # ax.spines['top'].set_visible(False)
#         # ax.spines['right'].set_visible(False)

#         ax = axs[1, 1]
#         nb_spikes_real = []
#         nb_spikes = []

#         for found, real in zip(unit_ids2, unit_ids1):
#             a = self.gt_sorting.get_unit_spike_train(real).size
#             b = self.sliced_gt_sorting.get_unit_spike_train(found).size
#             nb_spikes_real += [a]
#             nb_spikes += [b]

#         centers = compute_center_of_mass(self.waveforms["gt"])
#         spikes_seg0 = self.sliced_gt_sorting.to_spike_vector(concatenated=False)[0]
#         stds = []
#         means = []
#         for found, real in zip(inds_2, inds_1):
#             mask = spikes_seg0["unit_index"] == found
#             center = np.array([self.sliced_gt_positions[mask]["x"], self.sliced_gt_positions[mask]["y"]]).mean()
#             means += [np.mean(center - centers[real])]
#             stds += [np.std(center - centers[real])]

#         metrics = compute_quality_metrics(self.waveforms["full_gt"], metric_names=["snr"], load_if_exists=False)
#         ax.errorbar(metrics["snr"][inds_1], means, yerr=stds, ls="none")

#         ax.set_xlabel("template snr")
#         ax.set_ylabel("position error")
#         ax.spines["top"].set_visible(False)
#         ax.spines["right"].set_visible(False)

#         if annotations:
#             for l, x, y in zip(unit_ids1, metrics["snr"][inds_1], means):
#                 ax.annotate(l, (x, y))

#         if detect_threshold is not None:
#             ymin, ymax = ax.get_ylim()
#             ax.plot([detect_threshold, detect_threshold], [ymin, ymax], "k--")

#         # ax.plot(nb_spikes, nb_spikes_real, '.', markersize=10)
#         # ax.set_xlabel("# spikes tested")
#         # ax.set_ylabel("# spikes gt")
#         # ax.spines['top'].set_visible(False)
#         # ax.spines['right'].set_visible(False)
#         # xmin, xmax = ax.get_xlim()
#         # ymin, ymax = ax.get_ylim()
#         # ax.plot([xmin, xmax], [xmin, xmin + (xmax - xmin)], 'k--')

#         # if annotations:
#         #     for l,x,y in zip(unit_ids1, nb_spikes, nb_spikes_real):
#         #         ax.annotate(l, (x, y))

#         # fs = self.recording_f.get_sampling_frequency()
#         # tmax = self.recording_f.get_total_duration()
#         # ax.hist(self.peaks['sample_index']/fs, np.linspace(0, tmax, 100), density=True)
#         # ax.spines['top'].set_visible(False)
#         # ax.spines['right'].set_visible(False)
#         # ax.set_xlabel('time (s)')
#         # ax.set_ylabel('density')

#         # for channel_index in
#         #     ax.hist(snrs, np.linspace(amin, amax, 100), density=True, label='peaks')
#         # ax.spines['top'].set_visible(False)
#         # ax.spines['right'].set_visible(False)
#         # ax.legend()
#         # ax.set_xlabel('snrs')
#         # ax.set_ylabel('density')

#         ax = axs[1, 2]
#         metrics = compute_quality_metrics(self.waveforms["full_gt"], metric_names=["snr"], load_if_exists=False)
#         ratios = np.array(nb_spikes) / np.array(nb_spikes_real)
#         plt.plot(metrics["snr"][inds_1], ratios, ".")
#         ax.set_xlabel("template snr")
#         ax.set_ylabel("% gt spikes detected")
#         ax.spines["top"].set_visible(False)
#         ax.spines["right"].set_visible(False)

#         if annotations:
#             for l, x, y in zip(unit_ids1, metrics["snr"][inds_1], ratios):
#                 ax.annotate(l, (x, y))

#         if detect_threshold is not None:
#             ymin, ymax = ax.get_ylim()
#             ax.plot([detect_threshold, detect_threshold], [ymin, ymax], "k--")<|MERGE_RESOLUTION|>--- conflicted
+++ resolved
@@ -41,12 +41,8 @@
         self.exhaustive_gt = exhaustive_gt
         self.method = params["method"]
         self.method_kwargs = params["method_kwargs"]
-<<<<<<< HEAD
         self.result = {"gt_peaks" : self.gt_peaks}
         self.result['gt_amplitudes'] = sorting_analyzer.get_extension('spike_amplitudes').get_data()
-=======
-        self.result = {"gt_peaks": self.gt_peaks}
->>>>>>> 1a2cbea2
 
     def run(self, **job_kwargs):
         peaks = detect_peaks(self.recording, method=self.method, **self.method_kwargs, **job_kwargs)
@@ -100,13 +96,9 @@
 
         # print("The peaks have {0:.2f}% of garbage (without gt around)".format(ratio))
 
-<<<<<<< HEAD
     _run_key_saved = [("peaks", "npy"),
                       ("gt_peaks", "npy"),
                       ("gt_amplitudes", "npy")]
-=======
-    _run_key_saved = [("peaks", "npy"), ("gt_peaks", "npy")]
->>>>>>> 1a2cbea2
 
     _result_key_saved = [
         ("gt_comparison", "pickle"),
