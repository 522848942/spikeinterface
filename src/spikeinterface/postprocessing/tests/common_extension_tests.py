from __future__ import annotations

import pytest
import shutil
import numpy as np

from spikeinterface.core import generate_ground_truth_recording
from spikeinterface.core import create_sorting_analyzer
from spikeinterface.core import estimate_sparsity


def get_dataset():
    recording, sorting = generate_ground_truth_recording(
        durations=[15.0, 5.0],
        sampling_frequency=24000.0,
        num_channels=6,
        num_units=3,
        generate_sorting_kwargs=dict(firing_rates=3.0, refractory_period_ms=4.0),
        generate_unit_locations_kwargs=dict(
            margin_um=5.0,
            minimum_z=5.0,
            maximum_z=20.0,
        ),
        generate_templates_kwargs=dict(
            unit_params=dict(
                alpha=(100.0, 500.0),
            )
        ),
        noise_kwargs=dict(noise_levels=5.0, strategy="tile_pregenerated"),
        seed=2205,
    )
    return recording, sorting


class AnalyzerExtensionCommonTestSuite:
    """
    Common tests with class approach to compute extension on several cases,
    format ("memory", "binary_folder", "zarr") and sparsity (True, False).
    Extensions refer to the extension classes that handle the postprocessing,
    for example extracting principal components or amplitude scalings.

    This base class provides a fixture which sets a recording
    and sorting object onto itself, which are set up once each time
    the base class is subclassed in a test environment. The recording
    and sorting object are used in the creation of the `sorting_analyzer`
    object used to run postprocessing routines.

    When subclassed, a test function that parametrises arguments
    that are passed to the `sorting_analyzer.compute()` can be setup.
    This must call `run_extension_tests()`  which sets up a `sorting_analyzer`
    with the relevant format and sparsity. This also automatically precomputes
    extension dependencies with default params, Then, `check_one()` is called
    which runs the compute function with the passed params and tests that:

    1) the returned extractor object has data on it
    2) check `sorting_analyzer.get_extension()` does not return None
    3) the correct units are sliced with the `select_units()` function.
    """

<<<<<<< HEAD
    extension_class = None
    extension_function_params_list = None

    @classmethod
    def setUpClass(cls):
        cls.recording, cls.sorting = get_dataset()
        # sparsity is computed once for all cases to save processing time and force a small radius
        cls.sparsity = estimate_sparsity(cls.sorting, cls.recording, method="radius", radius_um=20)
=======
    @pytest.fixture(autouse=True, scope="class")
    def setUpClass(self, create_cache_folder):
        """
        This method sets up the class once at the start of testing. It is
        in scope for the lifetime of te class and is reused across all
        tests that inherit from this base class to save processing time and
        force a small radius.

        When setting attributes on `self` in `scope="class"` a new
        class instance is used for each. In this case, we have to set
        from the base object `__class__` to ensure the attributes
        are available to all subclass instances.
        """
        self.__class__.recording, self.__class__.sorting = get_dataset()

        self.__class__.sparsity = estimate_sparsity(
            self.__class__.recording, self.__class__.sorting, method="radius", radius_um=20
        )
        self.__class__.cache_folder = create_cache_folder

    def get_sorting_analyzer(self, recording, sorting, format="memory", sparsity=None, name=""):
        sparse = sparsity is not None

        if format == "memory":
            folder = None
        elif format == "binary_folder":
            folder = self.cache_folder / f"test_{name}_sparse{sparse}_{format}"
        elif format == "zarr":
            folder = self.cache_folder / f"test_{name}_sparse{sparse}_{format}.zarr"
        if folder and folder.exists():
            shutil.rmtree(folder)

        sorting_analyzer = create_sorting_analyzer(
            sorting, recording, format=format, folder=folder, sparse=False, sparsity=sparsity
        )
>>>>>>> 1822ecf4

        return sorting_analyzer

    def _prepare_sorting_analyzer(self, format, sparse, extension_class):
        # prepare a SortingAnalyzer object with depencies already computed
        sparsity_ = self.sparsity if sparse else None
        sorting_analyzer = self.get_sorting_analyzer(
            self.recording, self.sorting, format=format, sparsity=sparsity_, name=extension_class.extension_name
        )
        sorting_analyzer.compute("random_spikes", max_spikes_per_unit=50, seed=2205)

        for dependency_name in extension_class.depend_on:
            if "|" in dependency_name:
                dependency_name = dependency_name.split("|")[0]
            sorting_analyzer.compute(dependency_name)

        return sorting_analyzer

    def _check_one(self, sorting_analyzer, extension_class, params):
        """
        Take a prepared sorting analyzer object, compute the extension of interest
        with the passed parameters, and check the output is not empty, the extension
        exists and `select_units()` method works.
        """
        if extension_class.need_job_kwargs:
            job_kwargs = dict(n_jobs=2, chunk_duration="1s", progress_bar=True)
        else:
            job_kwargs = dict()

        ext = sorting_analyzer.compute(extension_class.extension_name, **params, **job_kwargs)
        assert len(ext.data) > 0
        main_data = ext.get_data()
        assert len(main_data) > 0

        ext = sorting_analyzer.get_extension(extension_class.extension_name)
        assert ext is not None

        some_unit_ids = sorting_analyzer.unit_ids[::2]
        sliced = sorting_analyzer.select_units(some_unit_ids, format="memory")
        assert np.array_equal(sliced.unit_ids, sorting_analyzer.unit_ids[::2])

    def run_extension_tests(self, extension_class, params):
        """
        Convenience function to perform all checks on the extension
        of interest with the passed parameters. Will perform tests
        for sparsity and format.
        """
        for sparse in (True, False):
            for format in ("memory", "binary_folder", "zarr"):
                print("sparse", sparse, format)
                sorting_analyzer = self._prepare_sorting_analyzer(format, sparse, extension_class)
                self._check_one(sorting_analyzer, extension_class, params)<|MERGE_RESOLUTION|>--- conflicted
+++ resolved
@@ -57,16 +57,6 @@
     3) the correct units are sliced with the `select_units()` function.
     """
 
-<<<<<<< HEAD
-    extension_class = None
-    extension_function_params_list = None
-
-    @classmethod
-    def setUpClass(cls):
-        cls.recording, cls.sorting = get_dataset()
-        # sparsity is computed once for all cases to save processing time and force a small radius
-        cls.sparsity = estimate_sparsity(cls.sorting, cls.recording, method="radius", radius_um=20)
-=======
     @pytest.fixture(autouse=True, scope="class")
     def setUpClass(self, create_cache_folder):
         """
@@ -102,7 +92,6 @@
         sorting_analyzer = create_sorting_analyzer(
             sorting, recording, format=format, folder=folder, sparse=False, sparsity=sparsity
         )
->>>>>>> 1822ecf4
 
         return sorting_analyzer
 
