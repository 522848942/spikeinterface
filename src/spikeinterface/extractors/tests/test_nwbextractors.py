--- conflicted
+++ resolved
@@ -200,11 +200,7 @@
     spike_times2 = np.array([0.0, 1.0, 2.0, 3.0])
     nwbfile.add_unit(spike_times=spike_times2, unit_name="b", a_property="b_property_value")
 
-<<<<<<< HEAD
-    ragged_array_bad = [[1, 2, 3, 8, 10], [1, 2, 3, 5]]
-=======
     non_uniform_ragged_array = [[1, 2, 3, 8, 10], [1, 2, 3, 5]]
->>>>>>> 18a00661
     nwbfile.add_unit_column(
         name="non_uniform_ragged_array",
         description="A non-uniform ragged array that can not be loaded by spikeinterface",
@@ -212,11 +208,7 @@
         index=True,
     )
 
-<<<<<<< HEAD
-    ragged_array_good = [[1, 2, 3], [4, 5, 6]]
-=======
     uniform_ragged_array = [[1, 2, 3], [4, 5, 6]]
->>>>>>> 18a00661
     nwbfile.add_unit_column(
         name="uniform_ragged_array",
         description="A uniform ragged array that can be loaded into spikeinterface",
@@ -243,11 +235,6 @@
 
     np.testing.assert_equal(units_ids, ["a", "b"])
 
-<<<<<<< HEAD
-    added_properties = sorting_extractor.get_property_keys()
-    assert "ragged_array_bad" not in added_properties
-    assert "ragged_array_good" in added_properties
-=======
     units_ids = sorting_extractor.get_unit_ids()
 
     np.testing.assert_equal(units_ids, ["a", "b"])
@@ -256,7 +243,6 @@
     assert "non_uniform_ragged_array" not in added_properties
     assert "doubled_ragged_array" not in added_properties
     assert "uniform_ragged_array" in added_properties
->>>>>>> 18a00661
     assert "a_property" in added_properties
 
     spike_train1 = sorting_extractor.get_unit_spike_train(unit_id="a", return_times=True)
@@ -264,73 +250,6 @@
 
     spike_train2 = sorting_extractor.get_unit_spike_train(unit_id="b", return_times=True)
     np.testing.assert_allclose(spike_train2, spike_times2)
-<<<<<<< HEAD
-
-
-def test_sorting_extraction_start_time(tmp_path):
-    nwbfile = mock_NWBFile()
-
-    # Add the spikes
-    spike_times1 = np.array([0.0, 1.0, 2.0])
-    nwbfile.add_unit(spike_times=spike_times1)
-    spike_times2 = np.array([0.0, 1.0, 2.0, 3.0])
-    nwbfile.add_unit(spike_times=spike_times2)
-
-    file_path = tmp_path / "test.nwb"
-    # Write the nwbfile to a temporary file
-    with NWBHDF5IO(path=file_path, mode="w") as io:
-        io.write(nwbfile)
-
-    t_start = 10
-    sorting_extractor = NwbSortingExtractor(file_path=file_path, sampling_frequency=10.0, t_start=t_start)
-
-    extracted_spike_times1 = sorting_extractor.get_unit_spike_train(unit_id=0, return_times=True)
-    expected_spike_times1 = spike_times1 + t_start
-    np.testing.assert_allclose(extracted_spike_times1, expected_spike_times1)
-
-    extracted_spike_times2 = sorting_extractor.get_unit_spike_train(unit_id=1, return_times=True)
-    expected_spike_times2 = spike_times2 + t_start
-    np.testing.assert_allclose(extracted_spike_times2, expected_spike_times2)
-
-
-def test_sorting_extraction_start_time_from_series(tmp_path):
-    nwbfile = mock_NWBFile()
-    electrical_series_name = "ElectricalSeries"
-    t_start = 10.0
-
-    n_electrodes = 5
-    electrodes = mock_electrodes(n_electrodes=n_electrodes, nwbfile=nwbfile)
-    electrical_series = ElectricalSeries(
-        name=electrical_series_name,
-        starting_time=t_start,
-        rate=1.0,
-        data=np.ones((10, 5)),
-        electrodes=electrodes,
-    )
-    nwbfile.add_acquisition(electrical_series)
-    # Add the spikes
-    spike_times1 = np.array([0.0, 1.0, 2.0]) + t_start
-    nwbfile.add_unit(spike_times=spike_times1)
-    spike_times2 = np.array([0.0, 1.0, 2.0, 3.0]) + t_start
-    nwbfile.add_unit(spike_times=spike_times2)
-
-    file_path = tmp_path / "test.nwb"
-    # Write the nwbfile to a temporary file
-    with NWBHDF5IO(path=file_path, mode="w") as io:
-        io.write(nwbfile)
-
-    t_start = 10
-    sorting_extractor = NwbSortingExtractor(file_path=file_path, electrical_series_name=electrical_series_name)
-
-    extracted_spike_times1 = sorting_extractor.get_unit_spike_train(unit_id=0, return_times=True)
-    expected_spike_times1 = spike_times1 + t_start
-    np.testing.assert_allclose(extracted_spike_times1, expected_spike_times1)
-
-    extracted_spike_times2 = sorting_extractor.get_unit_spike_train(unit_id=1, return_times=True)
-    expected_spike_times2 = spike_times2 + t_start
-    np.testing.assert_allclose(extracted_spike_times2, expected_spike_times2)
-=======
->>>>>>> 18a00661
 
 
 if __name__ == "__main__":
