from __future__ import annotations
from pathlib import Path
from typing import Union, List, Optional, Literal, Dict, BinaryIO
import warnings

import numpy as np

from spikeinterface import get_global_tmp_folder
from spikeinterface.core import BaseRecording, BaseRecordingSegment, BaseSorting, BaseSortingSegment
from spikeinterface.core.core_tools import define_function_from_class


def import_lazily():
    "Makes annotations / typing available lazily"
    global NWBFile, ElectricalSeries, Units, NWBHDF5IO
    from pynwb import NWBFile
    from pynwb.ecephys import ElectricalSeries
    from pynwb.misc import Units
    from pynwb import NWBHDF5IO


def retrieve_electrical_series(nwbfile: NWBFile, electrical_series_path: Optional[str] = None) -> ElectricalSeries:
    """
    Get an ElectricalSeries object from an NWBFile.

    Parameters
    ----------
    nwbfile : NWBFile
        The NWBFile object from which to extract the ElectricalSeries.
    electrical_series_path : str, default: None
        The name of the ElectricalSeries to extract. If not specified, it will return the first found ElectricalSeries
        if there's only one; otherwise, it raises an error.

    Returns
    -------
    ElectricalSeries
        The requested ElectricalSeries object.

    Raises
    ------
    ValueError
        If no acquisitions are found in the NWBFile or if multiple acquisitions are found but no electrical_series_path
        is provided.
    AssertionError
        If the specified electrical_series_path is not present in the NWBFile.
    """
    from pynwb.ecephys import ElectricalSeries

    electrical_series_dict: Dict[str, ElectricalSeries] = {}

    for item in nwbfile.all_children():
        if isinstance(item, ElectricalSeries):
            # remove data and skip first "/"
<<<<<<< HEAD
            electrical_series_path = item.data.name.replace("/data", "")[1:]
            electrical_series_dict[electrical_series_path] = item

    if electrical_series_name is not None:
        if electrical_series_name not in electrical_series_dict:
            raise ValueError(f"{electrical_series_name} not found in the NWBFile. ")
        electrical_series = electrical_series_dict[electrical_series_name]
=======
            electrical_series_key = item.data.name.replace("/data", "")[1:]
            electrical_series_dict[electrical_series_key] = item

    if electrical_series_path is not None:
        if electrical_series_path not in electrical_series_dict:
            raise ValueError(f"{electrical_series_path} not found in the NWBFile. ")
        electrical_series = electrical_series_dict[electrical_series_path]
>>>>>>> 53a111ca
    else:
        electrical_series_list = list(electrical_series_dict.keys())
        if len(electrical_series_list) > 1:
            raise ValueError(
<<<<<<< HEAD
                f"More than one acquisition found! You must specify 'electrical_series_name'. \n"
=======
                f"More than one acquisition found! You must specify 'electrical_series_path'. \n"
>>>>>>> 53a111ca
                f"Options in current file are: {[e for e in electrical_series_list]}"
            )
        if len(electrical_series_list) == 0:
            raise ValueError("No acquisitions found in the .nwb file.")
        electrical_series = electrical_series_dict[electrical_series_list[0]]

    return electrical_series


<<<<<<< HEAD
def retrieve_unit_table(nwbfile: NWBFile, unit_table_name: Optional[str] = None) -> Units:
=======
def retrieve_unit_table(nwbfile: NWBFile, unit_table_path: Optional[str] = None) -> Units:
>>>>>>> 53a111ca
    """
    Get an Units object from an NWBFile.
    Units tables can be either the main unit table (nwbfile.units) or in the processing module.

    Parameters
    ----------
    nwbfile : NWBFile
        The NWBFile object from which to extract the Units.
<<<<<<< HEAD
    unit_table_name : str, default: None
=======
    unit_table_path : str, default: None
>>>>>>> 53a111ca
        The path of the Units to extract. If not specified, it will return the first found Units
        if there's only one; otherwise, it raises an error.

    Returns
    -------
    Units
        The requested Units object.

    Raises
    ------
    ValueError
<<<<<<< HEAD
        If no unit tables are found in the NWBFile or if multiple unit tables are found but no unit_table_name
        is provided.
    AssertionError
        If the specified unit_table_name is not present in the NWBFile.
=======
        If no unit tables are found in the NWBFile or if multiple unit tables are found but no unit_table_path
        is provided.
    AssertionError
        If the specified unit_table_path is not present in the NWBFile.
>>>>>>> 53a111ca
    """
    from pynwb.misc import Units

    unit_table_dict: Dict[str:Units] = {}

    for item in nwbfile.all_children():
        if isinstance(item, Units):
            # retrieve name of "id" column and skip first "/"
<<<<<<< HEAD
            electrical_series_path = item.id.data.name.replace("/id", "")[1:]
            unit_table_dict[electrical_series_path] = item

    if unit_table_name is not None:
        if unit_table_name not in unit_table_dict:
            raise ValueError(f"{unit_table_name} not found in the NWBFile. ")
        unit_table = unit_table_dict[unit_table_name]
=======
            unit_table_key = item.id.data.name.replace("/id", "")[1:]
            unit_table_dict[unit_table_key] = item

    if unit_table_path is not None:
        if unit_table_path not in unit_table_dict:
            raise ValueError(f"{unit_table_path} not found in the NWBFile. ")
        unit_table = unit_table_dict[unit_table_path]
>>>>>>> 53a111ca
    else:
        unit_table_list: List[Units] = list(unit_table_dict.keys())

        if len(unit_table_list) > 1:
            raise ValueError(
                f"More than one unit table found! You must specify 'unit_table_list_name'. \n"
                f"Options in current file are: {[e for e in unit_table_list]}"
            )
        if len(unit_table_list) == 0:
            raise ValueError("No unit table found in the .nwb file.")
        unit_table = unit_table_dict[unit_table_list[0]]

    return unit_table


def _read_hdf5_file(
    *,
    file_path: str | Path | None,
    file: BinaryIO | None = None,
    stream_mode: Literal["ffspec", "ros3", "remfile"] | None = None,
    cache: bool = False,
    stream_cache_path: str | Path | None = None,
):
    import h5py

    if stream_mode == "fsspec":
        import fsspec
        from fsspec.implementations.cached import CachingFileSystem

        assert file_path is not None, "file_path must be specified when using stream_mode='fsspec'"

        fsspec_file_system = fsspec.filesystem("http")

        if cache:
            stream_cache_path = stream_cache_path if stream_cache_path is not None else str(get_global_tmp_folder())
            caching_file_system = CachingFileSystem(
                fs=fsspec_file_system,
                cache_storage=str(stream_cache_path),
            )
            ffspec_file = caching_file_system.open(path=file_path, mode="rb")
        else:
            ffspec_file = fsspec_file_system.open(file_path, "rb")

        hdf5_file = h5py.File(name=ffspec_file, mode="r")

    elif stream_mode == "ros3":
        assert file_path is not None, "file_path must be specified when using stream_mode='ros3'"

        drivers = h5py.registered_drivers()
        assertion_msg = "ROS3 support not enbabled, use: install -c conda-forge h5py>=3.2 to enable streaming"
        assert "ros3" in drivers, assertion_msg
        hdf5_file = h5py.File(name=file_path, mode="r", driver="ros3")

    elif stream_mode == "remfile":
        import remfile

        assert file_path is not None, "file_path must be specified when using stream_mode='remfile'"
        rfile = remfile.File(file_path)
        hdf5_file = h5py.File(rfile, "r")

    elif file_path is not None:
        file_path = str(Path(file_path).resolve())
        hdf5_file = h5py.File(name=file_path, mode="r")
    else:
        assert file is not None, "Unexpected, file is None"
        hdf5_file = h5py.File(file, "r")

    return hdf5_file


def read_nwbfile(
    *,
    file_path: str | Path | None,
    file: BinaryIO | None = None,
    stream_mode: Literal["ffspec", "ros3", "remfile"] | None = None,
    cache: bool = False,
    stream_cache_path: str | Path | None = None,
) -> NWBFile:
    """
    Read an NWB file and return the NWBFile object.

    Parameters
    ----------
    file_path : Path, str or None
        The path to the NWB file. Either provide this or file.
    file : file-like object or None
        The file-like object to read from. Either provide this or file_path.
    stream_mode : "fsspec" | "ros3" | "remfile" | None, default: None
        The streaming mode to use. If None it assumes the file is on the local disk.
    cache: bool, default: False
        If True, the file is cached in the file passed to stream_cache_path
        if False, the file is not cached.
    stream_cache_path : str or None, default: None
        The path to the cache storage, when default to None it uses the a temporary
        folder.
    Returns
    -------
    nwbfile : NWBFile
        The NWBFile object.

    Raises
    ------
    AssertionError
        If ROS3 support is not enabled.

    Notes
    -----
    This function can stream data from the "fsspec", "ros3" and "rem" protocols.


    Examples
    --------
    >>> nwbfile = read_nwbfile("data.nwb", stream_mode="ros3")
    """
    from pynwb import NWBHDF5IO

    if file_path is not None and file is not None:
        raise ValueError("Provide either file_path or file, not both")
    if file_path is None and file is None:
        raise ValueError("Provide either file_path or file")

    hdf5_file = _read_hdf5_file(
        file_path=file_path,
        file=file,
        stream_mode=stream_mode,
        cache=cache,
        stream_cache_path=stream_cache_path,
    )
    io = NWBHDF5IO(file=hdf5_file, mode="r", load_namespaces=True)
    nwbfile = io.read()
    return nwbfile


class _NwbPynwbRecordingExtractor(BaseRecording):
    """
    A RecordingExtractor for NWB files. This uses the NWB API to extract the traces and
    the metadata and is called by the NwbRecordingExtractor factory.
    """

    extractor_name = "NwbRecording"
    mode = "file"
    installation_mesg = "To use the Nwb extractors, install pynwb: \n\n pip install pynwb\n\n"

    def __init__(
        self,
        file_path: str | Path | None = None,  # provide either this or file
        electrical_series_path: str | None = None,
        load_time_vector: bool = False,
        samples_for_rate_estimation: int = 1_000,
        stream_mode: Optional[Literal["fsspec", "ros3", "remfile"]] = None,
        stream_cache_path: str | Path | None = None,
        *,
        file: BinaryIO | None = None,  # file-like - provide either this or file_path
        cache: bool = False,
    ):
        try:
            from pynwb.ecephys import ElectrodeGroup
        except ImportError:
            raise ImportError(self.installation_mesg)

        if file_path is not None and file is not None:
            raise ValueError("Provide either file_path or file, not both")
        if file_path is None and file is None:
            raise ValueError("Provide either file_path or file")

        self.stream_mode = stream_mode
        self.stream_cache_path = stream_cache_path
        self._electrical_series_path = electrical_series_path

        self.file_path = file_path
        self._nwbfile = read_nwbfile(
            file_path=file_path, file=file, stream_mode=stream_mode, cache=cache, stream_cache_path=stream_cache_path
        )
        electrical_series = retrieve_electrical_series(self._nwbfile, electrical_series_path)
        # The indices in the electrode table corresponding to this electrical series
        electrodes_indices = electrical_series.electrodes.data[:]
        # The table for all the electrodes in the nwbfile
        electrodes_table = self._nwbfile.electrodes

        ###################
        # Extract temporal information TODO: Should be a function
        ###################
        sampling_frequency = None
        if hasattr(electrical_series, "rate"):
            sampling_frequency = electrical_series.rate

        if hasattr(electrical_series, "starting_time"):
            t_start = electrical_series.starting_time
        else:
            t_start = None

        timestamps = None
        if hasattr(electrical_series, "timestamps"):
            if electrical_series.timestamps is not None:
                timestamps = electrical_series.timestamps
                t_start = electrical_series.timestamps[0]

        # TimeSeries need to have either timestamps or rate
        if sampling_frequency is None:
            sampling_frequency = 1.0 / np.median(np.diff(timestamps[:samples_for_rate_estimation]))

        if load_time_vector and timestamps is not None:
            times_kwargs = dict(time_vector=electrical_series.timestamps)
        else:
            times_kwargs = dict(sampling_frequency=sampling_frequency, t_start=t_start)

        if "group_name" in electrodes_table.colnames:
            unique_electrode_group_names = list(np.unique(electrodes_table["group_name"][:]))

        # Fill channel properties dictionary from electrodes table
        if "channel_name" in electrodes_table.colnames:
            channel_ids = [
                electrical_series.electrodes["channel_name"][electrodes_index]
                for electrodes_index in electrodes_indices
            ]
        else:
            channel_ids = [electrical_series.electrodes.table.id[x] for x in electrodes_indices]

        dtype = electrical_series.data.dtype
        BaseRecording.__init__(self, channel_ids=channel_ids, sampling_frequency=sampling_frequency, dtype=dtype)
        electrical_series_data = electrical_series.data
        recording_segment = NwbRecordingSegment(
            electrical_series_data=electrical_series_data,
            times_kwargs=times_kwargs,
        )
        self.add_recording_segment(recording_segment)

        #################
        # Extract gains and offsets TODO: Should be a function
        #################

        # Channels gains - for RecordingExtractor, these are values to cast traces to uV
        gains = electrical_series.conversion * 1e6
        if electrical_series.channel_conversion is not None:
            gains = electrical_series.conversion * electrical_series.channel_conversion[:] * 1e6

        # Set gains
        self.set_channel_gains(gains)

        # Set offsets
        offset = electrical_series.offset if hasattr(electrical_series, "offset") else 0
        if offset == 0 and "offset" in electrodes_table:
            offset = electrodes_table["offset"].data[electrodes_indices]

        self.set_channel_offsets(offset * 1e6)

        #########
        # Extract and re-name properties from nwbfile TODO: Should be a function
        ########

        properties = dict()
        # Extract rel_x, rel_y and rel_z and assign to location

        # TODO: Refactor ALL of this and add tests. This is difficult to read.
        if "rel_x" in electrodes_table:
            ndim = 3 if "rel_z" in electrodes_table else 2
            properties["location"] = np.zeros((self.get_num_channels(), ndim), dtype=float)

        for electrical_series_index, (channel_id, electrode_table_index) in enumerate(
            zip(channel_ids, electrodes_indices)
        ):
            if "rel_x" in electrodes_table:
                properties["location"][electrical_series_index, 0] = electrodes_table["rel_x"][electrode_table_index]
                if "rel_y" in electrodes_table:
                    properties["location"][electrical_series_index, 1] = electrodes_table["rel_y"][
                        electrode_table_index
                    ]
                if "rel_z" in electrodes_table:
                    properties["location"][electrical_series_index, 2] = electrodes_table["rel_z"][
                        electrode_table_index
                    ]

        for electrical_series_index, (channel_id, electrode_table_index) in enumerate(
            zip(channel_ids, electrodes_indices)
        ):
            for column in electrodes_table.colnames:
                if isinstance(electrodes_table[column][electrode_table_index], ElectrodeGroup):
                    continue
                elif column == "channel_name":
                    # channel_names are already set as channel ids!
                    continue
                elif column == "group_name":
                    group = unique_electrode_group_names.index(electrodes_table[column][electrode_table_index])
                    if "group" not in properties:
                        properties["group"] = np.zeros(self.get_num_channels(), dtype=type(group))
                    properties["group"][electrical_series_index] = group
                elif column == "location":
                    brain_area = electrodes_table[column][electrode_table_index]
                    if "brain_area" not in properties:
                        properties["brain_area"] = np.zeros(self.get_num_channels(), dtype=type(brain_area))
                    properties["brain_area"][electrical_series_index] = brain_area
                elif column == "offset":
                    offset = electrodes_table[column][electrode_table_index]
                    if "offset" not in properties:
                        properties["offset"] = np.zeros(self.get_num_channels(), dtype=type(offset))
                    properties["offset"][electrical_series_index] = offset
                elif column in ["x", "y", "z", "rel_x", "rel_y", "rel_z"]:
                    continue
                else:
                    val = electrodes_table[column][electrode_table_index]
                    if column not in properties:
                        properties[column] = np.zeros(self.get_num_channels(), dtype=type(val))
                    properties[column][electrical_series_index] = val

        # Set the properties in the recorder
        for property_name, values in properties.items():
            if property_name == "location":
                self.set_dummy_probe_from_locations(values)
            elif property_name == "group":
                if np.isscalar(values):
                    groups = [values] * len(channel_ids)
                else:
                    groups = values
                self.set_channel_groups(groups)
            else:
                self.set_property(property_name, values)

        if stream_mode is None and file_path is not None:
            file_path = str(Path(file_path).resolve())

        if stream_mode == "fsspec" and stream_cache_path is not None:
            stream_cache_path = str(Path(self.stream_cache_path).absolute())

        self._electrical_series = electrical_series

        # set serializability bools
        if file is not None:
            # not json serializable if file arg is provided
            self._serializability["json"] = False

        self._kwargs = {
            "file_path": file_path,
            "electrical_series_path": self._electrical_series_path,
            "load_time_vector": load_time_vector,
            "samples_for_rate_estimation": samples_for_rate_estimation,
            "stream_mode": stream_mode,
            "cache": cache,
            "stream_cache_path": stream_cache_path,
            "file": file,
        }


class _NwbHDF5RecordingExtractor(BaseRecording):
    """
    A RecordingExtractor for NWB files. This uses the hdf5 API to extract the traces and
    the metadata and is called by the NwbRecordingExtractor factory. This should be faster
    as it avoids the pynwb validation overhead.
    """

    def __init__(
        self,
        file_path: str | Path | None = None,  # provide either this or file
        electrical_series_path: str | None = None,
        load_time_vector: bool = False,
        samples_for_rate_estimation: int = 1_000,
        stream_mode: Optional[Literal["fsspec", "ros3", "remfile"]] = None,
        stream_cache_path: str | Path | None = None,
        *,
        file: BinaryIO | None = None,  # file-like - provide either this or file_path
        cache: bool = False,
    ):
        if file_path is not None and file is not None:
            raise ValueError("Provide either file_path or file, not both")
        if file_path is None and file is None:
            raise ValueError("Provide either file_path or file")

        self.stream_mode = stream_mode
        self.stream_cache_path = stream_cache_path
        self._electrical_series_path = electrical_series_path

        self.file_path = file_path
        hdf5_file = _read_hdf5_file(
            file_path=file_path,
            file=file,
            stream_mode=stream_mode,
            cache=cache,
            stream_cache_path=stream_cache_path,
        )

<<<<<<< HEAD
        # If the electrical_series_name is not given, `find_electrical_series` will be called
        # And returns a list with the electrical_series_names available in the file.
        # If there is only one electrical series, the electrical_series_name is set to the name of the series,
        # otherwise an error is raised.
        if electrical_series_name is None:
            available_electrical_series = _NwbHDF5RecordingExtractor.find_electrical_series(hdf5_file)
            # if electrical_series_name is None:
            if len(available_electrical_series) == 1:
                electrical_series_name = available_electrical_series[0]
            else:
                raise ValueError(
                    "Multiple ElectricalSeries found in the file. "
                    "Please specify the 'electrical_series_name' argument:"
                    f"Available options are: {available_electrical_series}."
                )
        self.electrical_series_name = electrical_series_name

        # The indices in the electrode table corresponding to this electrical series
        try:
            electrical_series = hdf5_file[self.electrical_series_name]
        except KeyError:
            available_electrical_series = _NwbHDF5RecordingExtractor.find_electrical_series(hdf5_file)
            raise ValueError(
                f"{self.electrical_series_name} not found in the NWB file!"
=======
        # If the electrical_series_path is not given, `find_electrical_series` will be called
        # And returns a list with the electrical_series_paths available in the file.
        # If there is only one electrical series, the electrical_series_path is set to the name of the series,
        # otherwise an error is raised.
        if electrical_series_path is None:
            available_electrical_series = _NwbHDF5RecordingExtractor.find_electrical_series(hdf5_file)
            # if electrical_series_path is None:
            if len(available_electrical_series) == 1:
                electrical_series_path = available_electrical_series[0]
            else:
                raise ValueError(
                    "Multiple ElectricalSeries found in the file. "
                    "Please specify the 'electrical_series_path' argument:"
                    f"Available options are: {available_electrical_series}."
                )
        self.electrical_series_path = electrical_series_path

        # The indices in the electrode table corresponding to this electrical series
        try:
            electrical_series = hdf5_file[self.electrical_series_path]
        except KeyError:
            available_electrical_series = _NwbHDF5RecordingExtractor.find_electrical_series(hdf5_file)
            raise ValueError(
                f"{self.electrical_series_path} not found in the NWB file!"
>>>>>>> 53a111ca
                f"Available options are: {available_electrical_series}."
            )
        electrodes_indices = electrical_series["electrodes"][:]
        # The table for all the electrodes in the nwbfile
        electrodes_table = hdf5_file["/general/extracellular_ephys/electrodes"]
        electrode_table_columns = electrodes_table.attrs["colnames"]

        # Get sampling frequency
        if "starting_time" in electrical_series.keys():
            t_start = electrical_series["starting_time"][()]
            sampling_frequency = electrical_series["starting_time"].attrs["rate"]
        elif "timestamps" in electrical_series.keys():
            timestamps = electrical_series["timestamps"][:]
            t_start = timestamps[0]
            sampling_frequency = 1.0 / np.median(np.diff(timestamps[:samples_for_rate_estimation]))

        if load_time_vector and timestamps is not None:
            times_kwargs = dict(time_vector=electrical_series.timestamps)
        else:
            times_kwargs = dict(sampling_frequency=sampling_frequency, t_start=t_start)

        if "group_name" in electrode_table_columns:
            unique_electrode_group_names = list(np.unique(electrodes_table["group_name"][:]))

        # If channel names are present, use them as channel_ids instead of the electrode ids
        if "channel_name" in electrode_table_columns:
            channel_names = electrodes_table["channel_name"]
            channel_ids = channel_names[electrodes_indices]
            # Decode if bytes with utf-8
            channel_ids = [x.decode("utf-8") if isinstance(x, bytes) else x for x in channel_ids]

        else:
            channel_ids = [electrodes_table["id"][x] for x in electrodes_indices]

        dtype = electrical_series["data"].dtype
        BaseRecording.__init__(self, channel_ids=channel_ids, sampling_frequency=sampling_frequency, dtype=dtype)
        electrical_series_data = electrical_series["data"]
        recording_segment = NwbRecordingSegment(
            electrical_series_data=electrical_series_data,
            times_kwargs=times_kwargs,
        )
        self.add_recording_segment(recording_segment)

        # Channels gains - for RecordingExtractor, these are values to cast traces to uV
        data_attributes = electrical_series["data"].attrs
        electrical_series_conversion = data_attributes["conversion"]
        gains = electrical_series_conversion * 1e6
        if "channel_conversion" in data_attributes:
            gains *= electrical_series["channel_conversion"][:]

        # Set gains
        self.set_channel_gains(gains)

        # Set offsets
        offset = data_attributes["offset"] if "offset" in data_attributes else 0
        if offset == 0 and "offset" in electrode_table_columns:
            offset = electrodes_table["offset"][electrodes_indices]

        self.set_channel_offsets(offset * 1e6)

        #########
        # Extract and re-name properties from nwbfile TODO: Should be a function
        ########

        properties = dict()
        # Extract rel_x, rel_y and rel_z and assign to location

        # TODO: Refactor ALL of this and add tests. This is difficult to read.
        if "rel_x" in electrodes_table:
            ndim = 3 if "rel_z" in electrodes_table else 2
            properties["location"] = np.zeros((self.get_num_channels(), ndim), dtype=float)

        for electrical_series_index, (channel_id, electrode_table_index) in enumerate(
            zip(channel_ids, electrodes_indices)
        ):
            if "rel_x" in electrodes_table:
                properties["location"][electrical_series_index, 0] = electrodes_table["rel_x"][electrode_table_index]
                if "rel_y" in electrodes_table:
                    properties["location"][electrical_series_index, 1] = electrodes_table["rel_y"][
                        electrode_table_index
                    ]
                if "rel_z" in electrodes_table:
                    properties["location"][electrical_series_index, 2] = electrodes_table["rel_z"][
                        electrode_table_index
                    ]

        # Extract all the other properties
        for electrical_series_index, (channel_id, electrode_table_index) in enumerate(
            zip(channel_ids, electrodes_indices)
        ):
            for column in electrode_table_columns:
                if column == "channel_name":
                    # channel_names are already set as channel ids!
                    continue
                elif column == "group_name":
                    group = unique_electrode_group_names.index(electrodes_table[column][electrode_table_index])
                    if "group" not in properties:
                        properties["group"] = np.zeros(self.get_num_channels(), dtype=type(group))
                    properties["group"][electrical_series_index] = group
                elif column == "location":
                    brain_area = electrodes_table[column][electrode_table_index]
                    if "brain_area" not in properties:
                        properties["brain_area"] = np.zeros(self.get_num_channels(), dtype=type(brain_area))
                    properties["brain_area"][electrical_series_index] = brain_area
                elif column == "offset":
                    offset = electrodes_table[column][electrode_table_index]
                    if "offset" not in properties:
                        properties["offset"] = np.zeros(self.get_num_channels(), dtype=type(offset))
                    properties["offset"][electrical_series_index] = offset
                elif column in ["x", "y", "z", "rel_x", "rel_y", "rel_z"]:
                    continue
                else:
                    val = electrodes_table[column][electrode_table_index]
                    if column not in properties:
                        properties[column] = np.zeros(self.get_num_channels(), dtype=type(val))
                    properties[column][electrical_series_index] = val

        # Set the properties in the recorder
        for property_name, values in properties.items():
            if property_name == "location":
                self.set_dummy_probe_from_locations(values)
            elif property_name == "group":
                if np.isscalar(values):
                    groups = [values] * len(channel_ids)
                else:
                    groups = values
                self.set_channel_groups(groups)
            else:
                # If any properties is bytes, decode with utf-8
                values = [x.decode("utf-8") if isinstance(x, bytes) else x for x in values]
                self.set_property(property_name, values)

        # Serializaiblity
        if stream_mode is None and file_path is not None:
            file_path = str(Path(file_path).resolve())

        if stream_mode == "fsspec" and stream_cache_path is not None:
            stream_cache_path = str(Path(self.stream_cache_path).absolute())

        self._electrical_series = electrical_series

        # set serializability bools
        if file is not None:
            # not json serializable if file arg is provided
            self._serializability["json"] = False

        self._kwargs = {
            "file_path": file_path,
            "electrical_series_path": self._electrical_series_path,
            "load_time_vector": load_time_vector,
            "samples_for_rate_estimation": samples_for_rate_estimation,
            "stream_mode": stream_mode,
            "cache": cache,
            "stream_cache_path": stream_cache_path,
            "file": file,
        }

    @staticmethod
    def find_electrical_series(group, path="", result=None):
        """
        Recursively searches for groups with neurodata_type 'ElectricalSeries' in the HDF5 group or file,
        and returns a list with their paths.
        """
        import h5py

        if result is None:
            result = []

        for neurodata_name, value in group.items():
            # Check if it's a group and if it has the 'ElectricalSeries' neurodata_type
            if isinstance(value, h5py.Group):
                current_path = f"{path}/{neurodata_name}" if path else neurodata_name
                if value.attrs.get("neurodata_type") == "ElectricalSeries":
                    result.append(current_path)
                _NwbHDF5RecordingExtractor.find_electrical_series(
                    value, current_path, result
                )  # Recursive call for sub-groups

        return result


class NwbRecordingExtractor(BaseRecording):
    """Load an NWBFile as a RecordingExtractor.

    Parameters
    ----------
    file_path: str, Path, or None
        Path to the NWB file or an s3 URL. Use this parameter to specify the file location
        if not using the `file` parameter.
    electrical_series_path: str or None, default: None
        The name of the ElectricalSeries object within the NWB file. This parameter is crucial
        when the NWB file contains multiple ElectricalSeries objects. It helps in identifying
        which specific series to extract data from. If there is only one ElectricalSeries and
        this parameter is not set, that unique series will be used by default.
        If multiple ElectricalSeries are present and this parameter is not set, an error is raised.
<<<<<<< HEAD
        The `electrical_series_name` corresponds to the path within the NWB file, e.g.,
=======
        The `electrical_series_path` corresponds to the path within the NWB file, e.g.,
>>>>>>> 53a111ca
        'acquisition/MyElectricalSeries`.
    file: file-like object or None, default: None
        A file-like object representing the NWB file. Use this parameter if you have an in-memory
        representation of the NWB file instead of a file path.
    load_time_vector: bool, default: False
        If set to True, the time vector is also loaded into the recording object. Useful for
        cases where precise timing information is required.
    samples_for_rate_estimation: int, default: 1000
        The number of timestamp samples used for estimating the sampling rate. This is relevant
        when the 'rate' attribute is not available in the ElectricalSeries.
    stream_mode : "fsspec", "ros3", "remfile", or None, default: None
        Determines the streaming mode for reading the file. Use this for optimized reading from
        different sources, such as local disk or remote servers.
    cache: bool, default: False
        Indicates whether to cache the file locally when using streaming. Caching can improve performance for
        remote files.
    stream_cache_path: str, Path, or None, default: None
        Specifies the local path for caching the file. Relevant only if `cache` is True.
    use_pynwb: bool, default: False
        Uses the pynwb library to read the NWB file. Setting this to False, the default, uses h5py
        to read the file. Using h5py can improve performance by bypassing some of the PyNWB validations.

    Returns
    -------
    recording : NwbRecordingExtractor
        The recording extractor for the NWB file.

    Examples
    --------
    Run on local file:

    >>> from spikeinterface.extractors.nwbextractors import NwbRecordingExtractor
    >>> rec = NwbRecordingExtractor(filepath)

    Run on s3 URL from the DANDI Archive:

    >>> from spikeinterface.extractors.nwbextractors import NwbRecordingExtractor
    >>> from dandi.dandiapi import DandiAPIClient
    >>>
    >>> # get s3 path
    >>> dandiset_id, filepath = "101116", "sub-001/sub-001_ecephys.nwb"
    >>> with DandiAPIClient("https://api-staging.dandiarchive.org/api") as client:
    >>>     asset = client.get_dandiset(dandiset_id, "draft").get_asset_by_path(filepath)
    >>>     s3_url = asset.get_content_url(follow_redirects=1, strip_query=True)
    >>>
    >>> rec = NwbRecordingExtractor(s3_url, stream_mode="fsspec", stream_cache_path="cache")
    """

    extractor_name = "NwbRecording"
    mode = "file"
    name = "nwb"

    def __new__(
        cls,
        file_path: str | Path | None = None,  # provide either this or file
        electrical_series_path: str | None = None,
        load_time_vector: bool = False,
        samples_for_rate_estimation: int = 1000,
        stream_mode: Optional[Literal["fsspec", "ros3", "remfile"]] = None,
        stream_cache_path: str | Path | None = None,
        *,
        file: BinaryIO | None = None,  # file-like - provide either this or file_path
        cache: bool = False,
        use_pynwb: bool = False,
    ):
        if use_pynwb:
            extractor = _NwbPynwbRecordingExtractor(
                file_path=file_path,
                electrical_series_path=electrical_series_path,
                load_time_vector=load_time_vector,
                samples_for_rate_estimation=samples_for_rate_estimation,
                stream_mode=stream_mode,
                stream_cache_path=stream_cache_path,
                file=file,
                cache=cache,
            )
        else:
            extractor = _NwbHDF5RecordingExtractor(
                file_path=file_path,
                electrical_series_path=electrical_series_path,
                load_time_vector=load_time_vector,
                samples_for_rate_estimation=samples_for_rate_estimation,
                stream_mode=stream_mode,
                stream_cache_path=stream_cache_path,
                file=file,
                cache=cache,
            )

        return extractor


class NwbRecordingSegment(BaseRecordingSegment):
    def __init__(self, electrical_series_data, times_kwargs):
        BaseRecordingSegment.__init__(self, **times_kwargs)
        self.electrical_series_data = electrical_series_data
        self._num_samples = self.electrical_series_data.shape[0]

    def get_num_samples(self):
        """Returns the number of samples in this signal block

        Returns:
            SampleIndex: Number of samples in the signal block
        """
        return self._num_samples

    def get_traces(self, start_frame, end_frame, channel_indices):
        if start_frame is None:
            start_frame = 0
        if end_frame is None:
            end_frame = self.get_num_samples()

        electrical_series_data = self.electrical_series_data
        if electrical_series_data.ndim == 1:
            traces = electrical_series_data[start_frame:end_frame][:, np.newaxis]
        elif isinstance(channel_indices, slice):
            traces = electrical_series_data[start_frame:end_frame, channel_indices]
        else:
            # channel_indices is np.ndarray
            if np.array(channel_indices).size > 1 and np.any(np.diff(channel_indices) < 0):
                # get around h5py constraint that it does not allow datasets
                # to be indexed out of order
                sorted_channel_indices = np.sort(channel_indices)
                resorted_indices = np.array([list(sorted_channel_indices).index(ch) for ch in channel_indices])
                recordings = electrical_series_data[start_frame:end_frame, sorted_channel_indices]
                traces = recordings[:, resorted_indices]
            else:
                traces = electrical_series_data[start_frame:end_frame, channel_indices]

        return traces


class _NwbHDF5SortingExtractor(BaseSorting):
    def __init__(
        self,
        *,
        file_path: str | Path,
        electrical_series_path: str | None = None,
        sampling_frequency: float | None = None,
        samples_for_rate_estimation: int = 1_000,
        stream_mode: str | None = None,
        stream_cache_path: str | Path | None = None,
<<<<<<< HEAD
        unit_table_name: str | None = None,
=======
        unit_table_path: str | None = None,
>>>>>>> 53a111ca
        cache: bool = False,
        t_start: float | None = None,
    ):
        self.stream_mode = stream_mode
        self.stream_cache_path = stream_cache_path

        hdf5_file = _read_hdf5_file(
            file_path=file_path,
            stream_mode=stream_mode,
            cache=cache,
            stream_cache_path=stream_cache_path,
        )

        timestamps = None
        self.t_start = t_start

        if sampling_frequency is None or t_start is None:
            # defines the electrical series from where the sorting came from
            # important to know the sampling_frequency
            available_electrical_series = _NwbHDF5RecordingExtractor.find_electrical_series(hdf5_file)
<<<<<<< HEAD
            if electrical_series_name is None:
                if len(available_electrical_series) == 1:
                    electrical_series_name = available_electrical_series[0]
=======
            if electrical_series_path is None:
                if len(available_electrical_series) == 1:
                    electrical_series_path = available_electrical_series[0]
>>>>>>> 53a111ca
                else:
                    raise ValueError(
                        "Multiple ElectricalSeries found in the file. "
                        "Please specify the 'electrical_series_path' argument:"
                        f"Available options are: {available_electrical_series}."
                    )
            else:
                if electrical_series_path not in available_electrical_series:
                    raise ValueError(
                        f"'{electrical_series_path}' not found in the file. "
                        f"Available options are: {available_electrical_series}"
                    )
<<<<<<< HEAD
            self.electrical_series_name = electrical_series_name
            electrical_series = hdf5_file[self.electrical_series_name]
=======
            self.electrical_series_path = electrical_series_path
            electrical_series = hdf5_file[self.electrical_series_path]
>>>>>>> 53a111ca

            # Get sampling frequency
            if "starting_time" in electrical_series.keys():
                t_start = electrical_series["starting_time"][()]
                sampling_frequency = electrical_series["starting_time"].attrs["rate"]
            elif "timestamps" in electrical_series.keys():
                timestamps = electrical_series["timestamps"][:]
                t_start = timestamps[0]
                sampling_frequency = 1.0 / np.median(np.diff(timestamps[:samples_for_rate_estimation]))

            self.t_start = t_start

        assert (
            sampling_frequency is not None
        ), "Couldn't load sampling frequency. Please provide it with the 'sampling_frequency' argument"
        assert (
            self.t_start is not None
        ), "Couldn't load a starting time for the sorting. Please provide it with the 't_start' argument"

<<<<<<< HEAD
        available_unit_table_names = _NwbHDF5SortingExtractor.find_unit_tables(hdf5_file)
        if unit_table_name is None:
            if len(available_unit_table_names) == 1:
                unit_table_name = available_unit_table_names[0]
            else:
                raise ValueError(
                    "Multiple Units tables found in the file. "
                    "Please specify the 'unit_table_name' argument:"
                    f"Available options are: {available_unit_table_names}."
                )
        else:
            if unit_table_name not in available_unit_table_names:
                raise ValueError(
                    f"'{unit_table_name}' not found in the file. "
                    f"Available options are: {available_unit_table_names}"
                )
        self.unit_table_location = unit_table_name
=======
        available_unit_table_paths = _NwbHDF5SortingExtractor.find_unit_tables(hdf5_file)
        if unit_table_path is None:
            if len(available_unit_table_paths) == 1:
                unit_table_path = available_unit_table_paths[0]
            else:
                raise ValueError(
                    "Multiple Units tables found in the file. "
                    "Please specify the 'unit_table_path' argument:"
                    f"Available options are: {available_unit_table_paths}."
                )
        else:
            if unit_table_path not in available_unit_table_paths:
                raise ValueError(
                    f"'{unit_table_path}' not found in the file. "
                    f"Available options are: {available_unit_table_paths}"
                )
        self.unit_table_location = unit_table_path
>>>>>>> 53a111ca
        units_table = hdf5_file[self.unit_table_location]

        spike_times_data = units_table["spike_times"]
        spike_times_index_data = units_table["spike_times_index"]

        if "unit_name" in units_table:
            unit_ids = units_table["unit_name"]
        else:
            unit_ids = units_table["id"]

        decode_to_string = lambda x: x.decode("utf-8") if isinstance(x, bytes) else x
        unit_ids = [decode_to_string(id) for id in unit_ids]
        BaseSorting.__init__(self, sampling_frequency=sampling_frequency, unit_ids=unit_ids)

        sorting_segment = NwbSortingSegment(
            spike_times_data=spike_times_data,
            spike_times_index_data=spike_times_index_data,
            sampling_frequency=sampling_frequency,
            t_start=self.t_start,
        )
        self.add_sorting_segment(sorting_segment)

        # Skip canonical properties and indices
        caonical_properties = ["spike_times", "spike_times_index", "unit_name"]
        index_properties = [name for name in units_table if name.endswith("_index")]
        nested_ragged_array_properties = [name for name in units_table if f"{name}_index_index" in units_table]

        skip_properties = caonical_properties + index_properties + nested_ragged_array_properties
        properties_to_add = [name for name in units_table if name not in skip_properties]

        for property_name in properties_to_add:
            data = units_table[property_name]
            corresponding_index_name = f"{property_name}_index"
            not_ragged_array = corresponding_index_name not in units_table
            if not_ragged_array:
                values = data[:]
            else:
                data_index = units_table[corresponding_index_name][:]
                index_spacing = np.diff(data_index, prepend=0)
                all_index_spacing_are_the_same = np.unique(index_spacing).size == 1
                if all_index_spacing_are_the_same:
                    start_indices = [0] + list(data_index[:-1])
                    end_indices = list(data_index)
                    values = [data[start_index:end_index] for start_index, end_index in zip(start_indices, end_indices)]

                else:
                    warnings.warn(f"Skipping {property_name} because of unequal shapes across units")
                    continue

            decode_to_string = lambda x: x.decode("utf-8") if isinstance(x, bytes) else x
            values = [decode_to_string(val) for val in values]
            self.set_property(property_name, np.asarray(values))

        if stream_mode is None and file_path is not None:
            file_path = str(Path(file_path).resolve())

        self._kwargs = {
            "file_path": file_path,
            "electrical_series_path": electrical_series_path,
            "sampling_frequency": sampling_frequency,
            "samples_for_rate_estimation": samples_for_rate_estimation,
            "cache": cache,
            "stream_mode": stream_mode,
            "stream_cache_path": stream_cache_path,
            "t_start": self.t_start,
        }

    @staticmethod
    def find_unit_tables(group, path="", result=None):
        """
        Recursively searches for groups with neurodata_type 'ElectricalSeries' in the HDF5 group or file,
        and returns a list with their paths.
        """
        import h5py

        if result is None:
            result = []

        for neurodata_name, value in group.items():
            # Check if it's a group and if it has the 'ElectricalSeries' neurodata_type
            if isinstance(value, h5py.Group):
                current_path = f"{path}/{neurodata_name}" if path else neurodata_name
                if value.attrs.get("neurodata_type") == "Units":
                    result.append(current_path)
                _NwbHDF5SortingExtractor.find_unit_tables(value, current_path, result)  # Recursive call for sub-groups
        return result


class _NwbPynwbSortingExtractor(BaseSorting):
    """
    A SortingExtractor for NWB files. This uses the NWB API to extract the traces and
    the metadata and is called by the NwbSortingExtractor factory.
    """

    extractor_name = "NwbSorting"
    mode = "file"
    installation_mesg = "To use the Nwb extractors, install pynwb: \n\n pip install pynwb\n\n"
    name = "nwb"

    def __init__(
        self,
        file_path: str | Path,
        electrical_series_path: str | None = None,
        sampling_frequency: float | None = None,
        samples_for_rate_estimation: int = 1000,
<<<<<<< HEAD
        unit_table_name: str | None = None,
=======
        unit_table_path: str | None = None,
>>>>>>> 53a111ca
        stream_mode: str | None = None,
        stream_cache_path: str | Path | None = None,
        *,
        t_start: float | None = None,
        cache: bool = False,
    ):
        try:
            from pynwb import NWBHDF5IO, NWBFile
            from pynwb.ecephys import ElectrodeGroup
        except ImportError:
            raise ImportError(self.installation_mesg)

        self.stream_mode = stream_mode
        self.stream_cache_path = stream_cache_path
        self._electrical_series_path = electrical_series_path

        self.file_path = file_path
        self._nwbfile = read_nwbfile(
            file_path=file_path, stream_mode=stream_mode, cache=cache, stream_cache_path=stream_cache_path
        )

        timestamps = None
        self.t_start = t_start
        if sampling_frequency is None:
            # defines the electrical series from where the sorting came from
            # important to know the sampling_frequency
            self.electrical_series = retrieve_electrical_series(self._nwbfile, self._electrical_series_path)
            # get rate
            if self.electrical_series.rate is not None:
                sampling_frequency = self.electrical_series.rate
                self.t_start = self.electrical_series.starting_time
            else:
                if hasattr(self.electrical_series, "timestamps"):
                    if self.electrical_series.timestamps is not None:
                        timestamps = self.electrical_series.timestamps
                        sampling_frequency = 1 / np.median(np.diff(timestamps[samples_for_rate_estimation]))
                        self.t_start = timestamps[0]
        assert (
            sampling_frequency is not None
        ), "Couldn't load sampling frequency. Please provide it with the 'sampling_frequency' argument"
        assert (
            self.t_start is not None
        ), "Couldn't load a starting time for the sorting. Please provide it with the 't_start' argument"

<<<<<<< HEAD
        units_table = retrieve_unit_table(self._nwbfile, unit_table_name=unit_table_name)
=======
        units_table = retrieve_unit_table(self._nwbfile, unit_table_path=unit_table_path)
>>>>>>> 53a111ca

        name_to_column_data = {c.name: c for c in units_table.columns}
        spike_times_data = name_to_column_data.pop("spike_times").data
        spike_times_index_data = name_to_column_data.pop("spike_times_index").data

        units_ids = name_to_column_data.pop("unit_name", None)
        if units_ids is None:
            units_ids = units_table["id"].data

        BaseSorting.__init__(self, sampling_frequency=sampling_frequency, unit_ids=units_ids)

        sorting_segment = NwbSortingSegment(
            spike_times_data=spike_times_data,
            spike_times_index_data=spike_times_index_data,
            sampling_frequency=sampling_frequency,
            t_start=self.t_start,
        )
        self.add_sorting_segment(sorting_segment)

        # Add only the columns that are not indices
        index_columns = [name for name in name_to_column_data if name.endswith("_index")]
        properties_to_add = [name for name in name_to_column_data if name not in index_columns]
        # Filter those properties that are nested ragged arrays
        properties_to_add = [name for name in properties_to_add if f"{name}_index_index" not in name_to_column_data]

        for property_name in properties_to_add:
            data = name_to_column_data.pop(property_name).data
            data_index = name_to_column_data.get(f"{property_name}_index", None)
            not_ragged_array = data_index is None
            if not_ragged_array:
                values = data[:]
            else:  # TODO if we want we could make this recursive to handle nested ragged arrays
                data_index = data_index.data
                index_spacing = np.diff(data_index, prepend=0)
                all_index_spacing_are_the_same = np.unique(index_spacing).size == 1
                if all_index_spacing_are_the_same:
                    start_indices = [0] + list(data_index[:-1])
                    end_indices = list(data_index)
                    values = [data[start_index:end_index] for start_index, end_index in zip(start_indices, end_indices)]
                    self.set_property(property_name, np.asarray(values))

                else:
                    warnings.warn(f"Skipping {property_name} because of unequal shapes across units")
                    continue

            self.set_property(property_name, np.asarray(values))

        if stream_mode is None and file_path is not None:
            file_path = str(Path(file_path).resolve())

        self._kwargs = {
            "file_path": file_path,
            "electrical_series_path": self._electrical_series_path,
            "sampling_frequency": sampling_frequency,
            "samples_for_rate_estimation": samples_for_rate_estimation,
            "cache": cache,
            "stream_mode": stream_mode,
            "stream_cache_path": stream_cache_path,
            "t_start": self.t_start,
        }


class NwbSortingExtractor(BaseSorting):
    """Load an NWBFile as a SortingExtractor.
    Parameters
    ----------
    file_path: str or Path
        Path to NWB file.
    electrical_series_path: str or None, default: None
        The name of the ElectricalSeries (if multiple ElectricalSeries are present).
    sampling_frequency: float or None, default: None
        The sampling frequency in Hz (required if no ElectricalSeries is available).
<<<<<<< HEAD
    unit_table_name: str or None, default: "units"
=======
    unit_table_path: str or None, default: "units"
>>>>>>> 53a111ca
        The path of the unit table in the NWB file.
    samples_for_rate_estimation: int, default: 100000
        The number of timestamp samples to use to estimate the rate.
        Used if "rate" is not specified in the ElectricalSeries.
    stream_mode : "fsspec" | "ros3" | "remfile" | None, default: None
        The streaming mode to use. If None it assumes the file is on the local disk.
    cache: bool, default: False
        If True, the file is cached in the file passed to stream_cache_path
        if False, the file is not cached.
    stream_cache_path: str or Path or None, default: None
        Local path for caching. If None it uses the system temporary directory.
    t_start: float or None, default: None
        This is the time at which the corresponding ElectricalSeries start. NWB stores its spikes as times
        and the `t_start` is used to convert the times to seconds. Concrently, the returned frames are computed as:

        `frames = (times - t_start) * sampling_frequency`.

        As SpikeInterface always considers the first frame to be at the beginning of the recording independently
        of the `t_start`.

        When a `t_start` is not provided it will be inferred from the corresponding ElectricalSeries with name equal
        to `electrical_series_path`. The `t_start` then will be either the `ElectricalSeries.starting_time` or the
        first timestamp in the `ElectricalSeries.timestamps`.

    use_pynwb: bool, default: False
        Uses the pynwb library to read the NWB file. Setting this to False, the default, uses h5py
        to read the file. Using h5py can improve performance by bypassing some of the PyNWB validations.
    Returns
    -------
    sorting: NwbSortingExtractor
        The sorting extractor for the NWB file.
    """

    extractor_name = "NwbSorting"
    mode = "file"
    installation_mesg = "To use the Nwb extractors, install pynwb: \n\n pip install pynwb\n\n"
    name = "nwb"

    def __new__(
        self,
        file_path: str | Path,
        electrical_series_path: str | None = None,
        sampling_frequency: float | None = None,
        samples_for_rate_estimation: int = 1000,
<<<<<<< HEAD
        unit_table_name: str = "units",
=======
        unit_table_path: str = "units",
>>>>>>> 53a111ca
        stream_mode: str | None = None,
        stream_cache_path: str | Path | None = None,
        *,
        t_start: float | None = None,
        cache: bool = False,
        use_pynwb: bool = False,
    ):
        if use_pynwb:
            extractor = _NwbPynwbSortingExtractor(
                file_path=file_path,
                electrical_series_path=electrical_series_path,
                sampling_frequency=sampling_frequency,
                samples_for_rate_estimation=samples_for_rate_estimation,
<<<<<<< HEAD
                unit_table_name=unit_table_name,
=======
                unit_table_path=unit_table_path,
>>>>>>> 53a111ca
                stream_mode=stream_mode,
                stream_cache_path=stream_cache_path,
                cache=cache,
                t_start=t_start,
            )

        else:
            extractor = _NwbHDF5SortingExtractor(
                file_path=file_path,
                electrical_series_path=electrical_series_path,
                sampling_frequency=sampling_frequency,
                samples_for_rate_estimation=samples_for_rate_estimation,
<<<<<<< HEAD
                unit_table_name=unit_table_name,
=======
                unit_table_path=unit_table_path,
>>>>>>> 53a111ca
                stream_mode=stream_mode,
                stream_cache_path=stream_cache_path,
                cache=cache,
                t_start=t_start,
            )

        return extractor


class NwbSortingSegment(BaseSortingSegment):
    def __init__(self, spike_times_data, spike_times_index_data, sampling_frequency: float, t_start: float):
        BaseSortingSegment.__init__(self)
        self.spike_times_data = spike_times_data
        self.spike_times_index_data = spike_times_index_data
        self.spike_times_data = spike_times_data
        self.spike_times_index_data = spike_times_index_data
        self._sampling_frequency = sampling_frequency
        self._t_start = t_start

    def get_unit_spike_train(
        self,
        unit_id,
        start_frame: Optional[int] = None,
        end_frame: Optional[int] = None,
    ) -> np.ndarray:
        # Extract the spike times for the unit
        unit_index = self.parent_extractor.id_to_index(unit_id)
        if unit_index == 0:
            start_index = 0
        else:
            start_index = self.spike_times_index_data[unit_index - 1]
        end_index = self.spike_times_index_data[unit_index]
        spike_times = self.spike_times_data[start_index:end_index]

        # Transform spike times to frames and subset
        frames = np.round((spike_times - self._t_start) * self._sampling_frequency)

        start_index = 0
        if start_frame is not None:
            start_index = np.searchsorted(frames, start_frame, side="left")

        if end_frame is not None:
            end_index = np.searchsorted(frames, end_frame, side="left")
        else:
            end_index = frames.size

        return frames[start_index:end_index].astype("int64", copy=False)


read_nwb_recording = define_function_from_class(source_class=NwbRecordingExtractor, name="read_nwb_recording")
read_nwb_sorting = define_function_from_class(source_class=NwbSortingExtractor, name="read_nwb_sorting")


def read_nwb(file_path, load_recording=True, load_sorting=False, electrical_series_path=None):
    """Reads NWB file into SpikeInterface extractors.

    Parameters
    ----------
    file_path: str or Path
        Path to NWB file.
    load_recording : bool, default: True
        If True, the recording object is loaded.
    load_sorting : bool, default: False
        If True, the recording object is loaded.
    electrical_series_path: str or None, default: None
        The name of the ElectricalSeries (if multiple ElectricalSeries are present)

    Returns
    -------
    extractors: extractor or tuple
        Single RecordingExtractor/SortingExtractor or tuple with both
        (depending on "load_recording"/"load_sorting") arguments.
    """
    outputs = ()
    if load_recording:
        rec = read_nwb_recording(file_path, electrical_series_path=electrical_series_path)
        outputs = outputs + (rec,)
    if load_sorting:
        sorting = read_nwb_sorting(file_path, electrical_series_path=electrical_series_path)
        outputs = outputs + (sorting,)

    if len(outputs) == 1:
        outputs = outputs[0]

    return outputs<|MERGE_RESOLUTION|>--- conflicted
+++ resolved
@@ -51,15 +51,6 @@
     for item in nwbfile.all_children():
         if isinstance(item, ElectricalSeries):
             # remove data and skip first "/"
-<<<<<<< HEAD
-            electrical_series_path = item.data.name.replace("/data", "")[1:]
-            electrical_series_dict[electrical_series_path] = item
-
-    if electrical_series_name is not None:
-        if electrical_series_name not in electrical_series_dict:
-            raise ValueError(f"{electrical_series_name} not found in the NWBFile. ")
-        electrical_series = electrical_series_dict[electrical_series_name]
-=======
             electrical_series_key = item.data.name.replace("/data", "")[1:]
             electrical_series_dict[electrical_series_key] = item
 
@@ -67,16 +58,11 @@
         if electrical_series_path not in electrical_series_dict:
             raise ValueError(f"{electrical_series_path} not found in the NWBFile. ")
         electrical_series = electrical_series_dict[electrical_series_path]
->>>>>>> 53a111ca
     else:
         electrical_series_list = list(electrical_series_dict.keys())
         if len(electrical_series_list) > 1:
             raise ValueError(
-<<<<<<< HEAD
-                f"More than one acquisition found! You must specify 'electrical_series_name'. \n"
-=======
                 f"More than one acquisition found! You must specify 'electrical_series_path'. \n"
->>>>>>> 53a111ca
                 f"Options in current file are: {[e for e in electrical_series_list]}"
             )
         if len(electrical_series_list) == 0:
@@ -86,11 +72,7 @@
     return electrical_series
 
 
-<<<<<<< HEAD
-def retrieve_unit_table(nwbfile: NWBFile, unit_table_name: Optional[str] = None) -> Units:
-=======
 def retrieve_unit_table(nwbfile: NWBFile, unit_table_path: Optional[str] = None) -> Units:
->>>>>>> 53a111ca
     """
     Get an Units object from an NWBFile.
     Units tables can be either the main unit table (nwbfile.units) or in the processing module.
@@ -99,11 +81,7 @@
     ----------
     nwbfile : NWBFile
         The NWBFile object from which to extract the Units.
-<<<<<<< HEAD
-    unit_table_name : str, default: None
-=======
     unit_table_path : str, default: None
->>>>>>> 53a111ca
         The path of the Units to extract. If not specified, it will return the first found Units
         if there's only one; otherwise, it raises an error.
 
@@ -115,17 +93,10 @@
     Raises
     ------
     ValueError
-<<<<<<< HEAD
-        If no unit tables are found in the NWBFile or if multiple unit tables are found but no unit_table_name
-        is provided.
-    AssertionError
-        If the specified unit_table_name is not present in the NWBFile.
-=======
         If no unit tables are found in the NWBFile or if multiple unit tables are found but no unit_table_path
         is provided.
     AssertionError
         If the specified unit_table_path is not present in the NWBFile.
->>>>>>> 53a111ca
     """
     from pynwb.misc import Units
 
@@ -134,15 +105,6 @@
     for item in nwbfile.all_children():
         if isinstance(item, Units):
             # retrieve name of "id" column and skip first "/"
-<<<<<<< HEAD
-            electrical_series_path = item.id.data.name.replace("/id", "")[1:]
-            unit_table_dict[electrical_series_path] = item
-
-    if unit_table_name is not None:
-        if unit_table_name not in unit_table_dict:
-            raise ValueError(f"{unit_table_name} not found in the NWBFile. ")
-        unit_table = unit_table_dict[unit_table_name]
-=======
             unit_table_key = item.id.data.name.replace("/id", "")[1:]
             unit_table_dict[unit_table_key] = item
 
@@ -150,7 +112,6 @@
         if unit_table_path not in unit_table_dict:
             raise ValueError(f"{unit_table_path} not found in the NWBFile. ")
         unit_table = unit_table_dict[unit_table_path]
->>>>>>> 53a111ca
     else:
         unit_table_list: List[Units] = list(unit_table_dict.keys())
 
@@ -530,32 +491,6 @@
             stream_cache_path=stream_cache_path,
         )
 
-<<<<<<< HEAD
-        # If the electrical_series_name is not given, `find_electrical_series` will be called
-        # And returns a list with the electrical_series_names available in the file.
-        # If there is only one electrical series, the electrical_series_name is set to the name of the series,
-        # otherwise an error is raised.
-        if electrical_series_name is None:
-            available_electrical_series = _NwbHDF5RecordingExtractor.find_electrical_series(hdf5_file)
-            # if electrical_series_name is None:
-            if len(available_electrical_series) == 1:
-                electrical_series_name = available_electrical_series[0]
-            else:
-                raise ValueError(
-                    "Multiple ElectricalSeries found in the file. "
-                    "Please specify the 'electrical_series_name' argument:"
-                    f"Available options are: {available_electrical_series}."
-                )
-        self.electrical_series_name = electrical_series_name
-
-        # The indices in the electrode table corresponding to this electrical series
-        try:
-            electrical_series = hdf5_file[self.electrical_series_name]
-        except KeyError:
-            available_electrical_series = _NwbHDF5RecordingExtractor.find_electrical_series(hdf5_file)
-            raise ValueError(
-                f"{self.electrical_series_name} not found in the NWB file!"
-=======
         # If the electrical_series_path is not given, `find_electrical_series` will be called
         # And returns a list with the electrical_series_paths available in the file.
         # If there is only one electrical series, the electrical_series_path is set to the name of the series,
@@ -580,7 +515,6 @@
             available_electrical_series = _NwbHDF5RecordingExtractor.find_electrical_series(hdf5_file)
             raise ValueError(
                 f"{self.electrical_series_path} not found in the NWB file!"
->>>>>>> 53a111ca
                 f"Available options are: {available_electrical_series}."
             )
         electrodes_indices = electrical_series["electrodes"][:]
@@ -776,11 +710,7 @@
         which specific series to extract data from. If there is only one ElectricalSeries and
         this parameter is not set, that unique series will be used by default.
         If multiple ElectricalSeries are present and this parameter is not set, an error is raised.
-<<<<<<< HEAD
-        The `electrical_series_name` corresponds to the path within the NWB file, e.g.,
-=======
         The `electrical_series_path` corresponds to the path within the NWB file, e.g.,
->>>>>>> 53a111ca
         'acquisition/MyElectricalSeries`.
     file: file-like object or None, default: None
         A file-like object representing the NWB file. Use this parameter if you have an in-memory
@@ -922,11 +852,7 @@
         samples_for_rate_estimation: int = 1_000,
         stream_mode: str | None = None,
         stream_cache_path: str | Path | None = None,
-<<<<<<< HEAD
-        unit_table_name: str | None = None,
-=======
         unit_table_path: str | None = None,
->>>>>>> 53a111ca
         cache: bool = False,
         t_start: float | None = None,
     ):
@@ -947,15 +873,9 @@
             # defines the electrical series from where the sorting came from
             # important to know the sampling_frequency
             available_electrical_series = _NwbHDF5RecordingExtractor.find_electrical_series(hdf5_file)
-<<<<<<< HEAD
-            if electrical_series_name is None:
-                if len(available_electrical_series) == 1:
-                    electrical_series_name = available_electrical_series[0]
-=======
             if electrical_series_path is None:
                 if len(available_electrical_series) == 1:
                     electrical_series_path = available_electrical_series[0]
->>>>>>> 53a111ca
                 else:
                     raise ValueError(
                         "Multiple ElectricalSeries found in the file. "
@@ -968,13 +888,8 @@
                         f"'{electrical_series_path}' not found in the file. "
                         f"Available options are: {available_electrical_series}"
                     )
-<<<<<<< HEAD
-            self.electrical_series_name = electrical_series_name
-            electrical_series = hdf5_file[self.electrical_series_name]
-=======
             self.electrical_series_path = electrical_series_path
             electrical_series = hdf5_file[self.electrical_series_path]
->>>>>>> 53a111ca
 
             # Get sampling frequency
             if "starting_time" in electrical_series.keys():
@@ -994,25 +909,6 @@
             self.t_start is not None
         ), "Couldn't load a starting time for the sorting. Please provide it with the 't_start' argument"
 
-<<<<<<< HEAD
-        available_unit_table_names = _NwbHDF5SortingExtractor.find_unit_tables(hdf5_file)
-        if unit_table_name is None:
-            if len(available_unit_table_names) == 1:
-                unit_table_name = available_unit_table_names[0]
-            else:
-                raise ValueError(
-                    "Multiple Units tables found in the file. "
-                    "Please specify the 'unit_table_name' argument:"
-                    f"Available options are: {available_unit_table_names}."
-                )
-        else:
-            if unit_table_name not in available_unit_table_names:
-                raise ValueError(
-                    f"'{unit_table_name}' not found in the file. "
-                    f"Available options are: {available_unit_table_names}"
-                )
-        self.unit_table_location = unit_table_name
-=======
         available_unit_table_paths = _NwbHDF5SortingExtractor.find_unit_tables(hdf5_file)
         if unit_table_path is None:
             if len(available_unit_table_paths) == 1:
@@ -1030,7 +926,6 @@
                     f"Available options are: {available_unit_table_paths}"
                 )
         self.unit_table_location = unit_table_path
->>>>>>> 53a111ca
         units_table = hdf5_file[self.unit_table_location]
 
         spike_times_data = units_table["spike_times"]
@@ -1136,11 +1031,7 @@
         electrical_series_path: str | None = None,
         sampling_frequency: float | None = None,
         samples_for_rate_estimation: int = 1000,
-<<<<<<< HEAD
-        unit_table_name: str | None = None,
-=======
         unit_table_path: str | None = None,
->>>>>>> 53a111ca
         stream_mode: str | None = None,
         stream_cache_path: str | Path | None = None,
         *,
@@ -1185,11 +1076,7 @@
             self.t_start is not None
         ), "Couldn't load a starting time for the sorting. Please provide it with the 't_start' argument"
 
-<<<<<<< HEAD
-        units_table = retrieve_unit_table(self._nwbfile, unit_table_name=unit_table_name)
-=======
         units_table = retrieve_unit_table(self._nwbfile, unit_table_path=unit_table_path)
->>>>>>> 53a111ca
 
         name_to_column_data = {c.name: c for c in units_table.columns}
         spike_times_data = name_to_column_data.pop("spike_times").data
@@ -1262,11 +1149,7 @@
         The name of the ElectricalSeries (if multiple ElectricalSeries are present).
     sampling_frequency: float or None, default: None
         The sampling frequency in Hz (required if no ElectricalSeries is available).
-<<<<<<< HEAD
-    unit_table_name: str or None, default: "units"
-=======
     unit_table_path: str or None, default: "units"
->>>>>>> 53a111ca
         The path of the unit table in the NWB file.
     samples_for_rate_estimation: int, default: 100000
         The number of timestamp samples to use to estimate the rate.
@@ -1311,11 +1194,7 @@
         electrical_series_path: str | None = None,
         sampling_frequency: float | None = None,
         samples_for_rate_estimation: int = 1000,
-<<<<<<< HEAD
-        unit_table_name: str = "units",
-=======
         unit_table_path: str = "units",
->>>>>>> 53a111ca
         stream_mode: str | None = None,
         stream_cache_path: str | Path | None = None,
         *,
@@ -1329,11 +1208,7 @@
                 electrical_series_path=electrical_series_path,
                 sampling_frequency=sampling_frequency,
                 samples_for_rate_estimation=samples_for_rate_estimation,
-<<<<<<< HEAD
-                unit_table_name=unit_table_name,
-=======
                 unit_table_path=unit_table_path,
->>>>>>> 53a111ca
                 stream_mode=stream_mode,
                 stream_cache_path=stream_cache_path,
                 cache=cache,
@@ -1346,11 +1221,7 @@
                 electrical_series_path=electrical_series_path,
                 sampling_frequency=sampling_frequency,
                 samples_for_rate_estimation=samples_for_rate_estimation,
-<<<<<<< HEAD
-                unit_table_name=unit_table_name,
-=======
                 unit_table_path=unit_table_path,
->>>>>>> 53a111ca
                 stream_mode=stream_mode,
                 stream_cache_path=stream_cache_path,
                 cache=cache,
