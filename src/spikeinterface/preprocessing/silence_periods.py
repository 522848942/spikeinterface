from __future__ import annotations

import numpy as np

from spikeinterface.core.core_tools import define_function_from_class
from .basepreprocessor import BasePreprocessor, BasePreprocessorSegment

from ..core import get_random_data_chunks, get_noise_levels
from ..core.generate import NoiseGeneratorRecording


class SilencedPeriodsRecording(BasePreprocessor):
    """
    Silence user-defined periods from recording extractor traces. By default,
    periods are zeroed-out (mode = "zeros"). You can also fill the periods with noise.
    Note that both methods assume that traces that are centered around zero.
    If this is not the case, make sure you apply a filter or center function prior to
    silencing periods.

    Parameters
    ----------
    recording: RecordingExtractor
        The recording extractor to silance periods
    list_periods: list of lists/arrays
        One list per segment of tuples (start_frame, end_frame) to silence
    noise_levels: array
        Noise levels if already computed

    mode: "zeros" | "noise, default: "zeros"
        Determines what periods are replaced by. Can be one of the following:

        - "zeros": Artifacts are replaced by zeros.

        - "noise": The periods are filled with a gaussion noise that has the
                   same variance that the one in the recordings, on a per channel
                   basis
    **random_chunk_kwargs: Keyword arguments for `spikeinterface.core.get_random_data_chunk()` function

    Returns
    -------
    silence_recording: SilencedPeriodsRecording
        The recording extractor after silencing some periods
    """

    name = "silence_periods"

    def __init__(self, recording, list_periods, mode="zeros", noise_levels=None, seed=None, **random_chunk_kwargs):
        available_modes = ("zeros", "noise")
        num_seg = recording.get_num_segments()

        if num_seg == 1:
            if isinstance(list_periods, (list, np.ndarray)) and np.array(list_periods).ndim == 2:
                # when unique segment accept list instead of of list of list/arrays
                list_periods = [list_periods]

        # some checks
        assert mode in available_modes, f"mode {mode} is not an available mode: {available_modes}"

        assert isinstance(list_periods, list), "'list_periods' must be a list (one per segment)"
        assert len(list_periods) == num_seg, "'list_periods' must have the same length as the number of segments"
        assert all(
            isinstance(list_periods[i], (list, np.ndarray)) for i in range(num_seg)
        ), "Each element of 'list_periods' must be array-like"

        for periods in list_periods:
            if len(periods) > 0:
                assert np.all(np.diff(np.array(periods), axis=1) > 0), "t_stops should be larger than t_starts"
                assert np.all(
                    periods[i][1] < periods[i + 1][0] for i in np.arange(len(periods) - 1)
                ), "Intervals should not overlap"

        if mode in ["noise"]:
            if noise_levels is None:
                noise_levels = get_noise_levels(
                    recording, return_scaled=False, concatenated=True, seed=seed, **random_chunk_kwargs
                )
            noise_generator = NoiseGeneratorRecording(
                num_channels=recording.get_num_channels(),
                sampling_frequency=recording.sampling_frequency,
                durations=[recording.select_segments(i).get_duration() for i in range(recording.get_num_segments())],
                dtype=recording.dtype,
                seed=seed,
                noise_levels=noise_levels,
                strategy="on_the_fly",
                noise_block_size=int(recording.sampling_frequency),
            )
        else:
            noise_generator = None

        BasePreprocessor.__init__(self, recording)
        for seg_index, parent_segment in enumerate(recording._recording_segments):
            periods = list_periods[seg_index]
            periods = np.asarray(periods, dtype="int64")
            periods = np.sort(periods, axis=0)
<<<<<<< HEAD
            rec_segment = SilencedPeriodsRecordingSegment(parent_segment, periods, mode, noise_generator, seg_index)
=======
            if noise_generator is not None:
                rec_segment = SilencedPeriodsRecordingSegment(
                    parent_segment, periods, mode, noise_generator.select_segments(seg_index)
                )
            else:
                rec_segment = SilencedPeriodsRecordingSegment(parent_segment, periods, mode, noise_generator)
>>>>>>> c741c18e
            self.add_recording_segment(rec_segment)

        self._kwargs = dict(recording=recording, list_periods=list_periods, mode=mode, noise_generator=noise_generator)


class SilencedPeriodsRecordingSegment(BasePreprocessorSegment):
    def __init__(self, parent_recording_segment, periods, mode, noise_generator, seg_index):
        BasePreprocessorSegment.__init__(self, parent_recording_segment)
        self.periods = periods
        self.mode = mode
        self.seg_index = seg_index
        self.noise_generator = noise_generator

    def get_traces(self, start_frame, end_frame, channel_indices):
        traces = self.parent_recording_segment.get_traces(start_frame, end_frame, channel_indices)
        traces = traces.copy()
        num_channels = traces.shape[1]

        if start_frame is None:
            start_frame = 0
        if end_frame is None:
            end_frame = self.get_num_samples()

        if len(self.periods) > 0:
            new_interval = np.array([start_frame, end_frame])
            lower_index = np.searchsorted(self.periods[:, 1], new_interval[0])
            upper_index = np.searchsorted(self.periods[:, 0], new_interval[1])

            if upper_index > lower_index:
                periods_in_interval = self.periods[lower_index:upper_index]

                for period in periods_in_interval:
                    onset = max(0, period[0] - start_frame)
                    offset = min(period[1] - start_frame, end_frame)

                    if self.mode == "zeros":
                        traces[onset:offset, :] = 0
                    elif self.mode == "noise":
                        noise = self.noise_generator.get_traces(self.seg_index, start_frame, end_frame)[:, channel_indices]
                        traces[onset:offset, :] = noise[onset:offset]

        return traces


# function for API
silence_periods = define_function_from_class(source_class=SilencedPeriodsRecording, name="silence_periods")<|MERGE_RESOLUTION|>--- conflicted
+++ resolved
@@ -92,16 +92,7 @@
             periods = list_periods[seg_index]
             periods = np.asarray(periods, dtype="int64")
             periods = np.sort(periods, axis=0)
-<<<<<<< HEAD
             rec_segment = SilencedPeriodsRecordingSegment(parent_segment, periods, mode, noise_generator, seg_index)
-=======
-            if noise_generator is not None:
-                rec_segment = SilencedPeriodsRecordingSegment(
-                    parent_segment, periods, mode, noise_generator.select_segments(seg_index)
-                )
-            else:
-                rec_segment = SilencedPeriodsRecordingSegment(parent_segment, periods, mode, noise_generator)
->>>>>>> c741c18e
             self.add_recording_segment(rec_segment)
 
         self._kwargs = dict(recording=recording, list_periods=list_periods, mode=mode, noise_generator=noise_generator)
