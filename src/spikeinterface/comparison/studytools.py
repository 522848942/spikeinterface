--- conflicted
+++ resolved
@@ -29,12 +29,6 @@
 from .paircomparisons import compare_sorter_to_ground_truth
 
 
-<<<<<<< HEAD
-
-
-
-=======
->>>>>>> cf2e58ce
 # This is deprecated and will be removed
 def iter_working_folder(working_folder):
     working_folder = Path(working_folder)
@@ -57,10 +51,7 @@
                     continue
                 yield rec_name, sorter_name, output_folder
 
-<<<<<<< HEAD
-=======
-
->>>>>>> cf2e58ce
+
 # This is deprecated and will be removed
 def iter_sorting_output(working_folder):
     """Iterator over output_folder to retrieve all triplets of (rec_name, sorter_name, sorting)."""
@@ -70,10 +61,6 @@
         yield rec_name, sorter_name, sorting
 
 
-<<<<<<< HEAD
-
-=======
->>>>>>> cf2e58ce
 def setup_comparison_study(study_folder, gt_dict, **job_kwargs):
     """
     Based on a dict of (recording, sorting) create the study folder.
