import unittest
import numpy as np
from typing import List

from spikeinterface.postprocessing import compute_correlograms, CorrelogramsCalculator

from spikeinterface.postprocessing.tests.common_extension_tests import WaveformExtensionCommonTestSuite

<<<<<<< HEAD
from spikeinterface import download_dataset, extract_waveforms,  NumpySorting
import spikeinterface.extractors as se
from spikeinterface.postprocessing import compute_correlograms, CrossCorrelogramsCalculator
from spikeinterface.postprocessing.correlograms import _make_bins
from spikeinterface.core.testing_tools import generate_sorting

=======
>>>>>>> 3499b41b

try:
    import numba
    HAVE_NUMBA = True
except ModuleNotFoundError as err:
    HAVE_NUMBA = False


class CorrelogramsExtensionTest(WaveformExtensionCommonTestSuite, unittest.TestCase):
    extension_class = CorrelogramsCalculator
    extension_data_names = ["ccgs", "bins"]
    extension_function_kwargs_list =[
        dict(method='numpy')
    ]

    @unittest.skip("It's going to be fixed (PR #750)")
    def test_compute_correlograms(self):
        methods = ["numpy", "auto"]
        if HAVE_NUMBA:
            methods.append("numba")

        sorting = self.we1.sorting

        _test_correlograms(sorting, window_ms=60.0, bin_ms=2.0, methods=methods)
        _test_correlograms(sorting, window_ms=43.57, bin_ms=1.6421, methods=methods)


def test_make_bins():
    sorting = generate_sorting(num_units=5, sampling_frequency=30000., durations=[10.325, 3.5])
    
    window_ms = 43.57
    bin_ms = 1.6421
    bins, window_size, bin_size = _make_bins(sorting, window_ms, bin_ms)
    assert bins.size == np.floor(window_ms / bin_ms) +1 
    # print(bins, window_size, bin_size)

    window_ms=60.0
    bin_ms=2.0
    bins, window_size, bin_size = _make_bins(sorting, window_ms, bin_ms)
    assert bins.size == np.floor(window_ms / bin_ms) +1 
    # print(bins, window_size, bin_size)
    

def _test_correlograms(sorting, window_ms, bin_ms, methods):
    for method in methods:
        correlograms, bins = compute_correlograms(sorting, window_ms=window_ms, bin_ms=bin_ms, symmetrize=True, 
                                                  method=method)
        if method == "numpy":
            ref_correlograms = correlograms
            ref_bins = bins
        else:
            import matplotlib.pyplot as plt
            
            for i in range(ref_correlograms.shape[1]):
                fig, ax = plt.subplots()
                ax.plot(bins[:-1], ref_correlograms[0, i, :], color='green', label='numpy')
                ax.plot(bins[:-1], correlograms[0, i, :], color='red', label=method)
                ax.legend()

                plt.show()
            assert np.all(correlograms == ref_correlograms), f"Failed with method={method}"
            assert np.allclose(bins, ref_bins, atol=1e-10), f"Failed with method={method}"

<<<<<<< HEAD
def test_equal_results_correlograms():
    # compare that the 2 methods have same results
    methods = ["numpy"]
    if HAVE_NUMBA:
        methods.append("numba")

    sorting = generate_sorting(num_units=5, sampling_frequency=30000., durations=[10.325, 3.5])

    _test_correlograms(sorting, window_ms=60.0, bin_ms=2.0, methods=methods)
    _test_correlograms(sorting, window_ms=43.57, bin_ms=1.6421, methods=methods)


def test_flat_cross_correlogram():
    sorting = generate_sorting(num_units=2, sampling_frequency=10000., durations=[100000.])

    methods = ["numpy"]
    if HAVE_NUMBA:
        methods.append("numba")

    #~ import matplotlib.pyplot as plt
    #~ fig, ax = plt.subplots()
    
    for method in methods:
        correlograms, bins = compute_correlograms(sorting, window_ms=50., bin_ms=0.1, method=method)
        cc = correlograms[1, 0, :].copy()
        m = np.mean(cc)
        assert np.all(cc > (m*0.90))
        assert np.all(cc < (m*1.10))

        #~ ax.plot(bins[:-1], cc, label=method)
    #~ ax.legend()
    #~ ax.set_ylim(0, np.max(correlograms) * 1.1)
    #~ plt.show()



def test_auto_cross_correlograms():
    # check if cross correlogram is the same as autocorrelogram
    # by removing n spike in bin zeros
    # this is not the case for numpy method
    
    methods = ['numpy']
    #~ methods = []
    if HAVE_NUMBA:
        methods.append("numba")
    print(methods)
    
    num_spike = 2000
    spike_times = np.sort(np.unique(np.random.randint(0, 100000, num_spike)))
    num_spike = spike_times.size
    units_dict = {'1': spike_times, '2': spike_times}
    sorting = NumpySorting.from_dict([units_dict], sampling_frequency=10000.)
    

    for method in methods:
        correlograms, bins = compute_correlograms(sorting, window_ms=10., bin_ms=1., method=method)
        
        num_half_bins = correlograms.shape[2]  // 2

        cc = correlograms[1, 0, :].copy()
        ac = correlograms[0, 0, :]
        
        import matplotlib.pyplot as plt
        fig, ax = plt.subplots()
        ax.plot(bins[:-1], cc, marker='*',  color='red', label='cross-corr')
        ax.plot(bins[:-1], ac, marker='*', color='green', label='auto-corr')
        ax.set_title(method)
        ax.legend()
        ax.set_ylim(0, np.max(correlograms) * 1.1)
        plt.show()
        
        cc[num_half_bins]  -= num_spike
        # assert np.array_equal(cc, ac)
        



def test_correlograms_extension():
    repo = 'https://gin.g-node.org/NeuralEnsemble/ephy_testing_data'
    remote_path = 'mearec/mearec_test_10s.h5'
    local_path = download_dataset(
        repo=repo, remote_path=remote_path, local_folder=None)
    recording = se.MEArecRecordingExtractor(local_path)
    sorting = se.MEArecSortingExtractor(local_path)

    folder = cache_folder / 'mearec_waveforms_locs'

    we = extract_waveforms(recording, sorting, folder,
                           ms_before=1., ms_after=2., max_spikes_per_unit=500,
                           n_jobs=1, chunk_size=30000, load_if_exists=False,
                           overwrite=True)
    correlograms, bins = compute_correlograms(we, method='numpy')
    
    # reload as an extension from we
    assert CrossCorrelogramsCalculator in we.get_available_extensions()
    assert we.is_extension('crosscorrelograms')
    ccc = we.load_extension('crosscorrelograms')
    assert isinstance(ccc, CrossCorrelogramsCalculator)
    assert ccc.ccgs is not None
    ccc = CrossCorrelogramsCalculator.load_from_folder(folder)
    assert ccc.ccgs is not None


if __name__ == '__main__':
    #~ test_make_bins()
    test_equal_results_correlograms()
    #~ test_flat_cross_correlogram()
    #~ test_auto_cross_correlograms()
    
    
    #~ test_correlograms_extension()
=======

if __name__ == '__main__':
    test = CorrelogramsExtensionTest
    test.setUp()
    test.test_compute_correlograms()
>>>>>>> 3499b41b
<|MERGE_RESOLUTION|>--- conflicted
+++ resolved
@@ -6,15 +6,13 @@
 
 from spikeinterface.postprocessing.tests.common_extension_tests import WaveformExtensionCommonTestSuite
 
-<<<<<<< HEAD
 from spikeinterface import download_dataset, extract_waveforms,  NumpySorting
 import spikeinterface.extractors as se
-from spikeinterface.postprocessing import compute_correlograms, CrossCorrelogramsCalculator
+
+from spikeinterface.postprocessing import compute_correlograms, CorrelogramsCalculator
 from spikeinterface.postprocessing.correlograms import _make_bins
 from spikeinterface.core.testing_tools import generate_sorting
 
-=======
->>>>>>> 3499b41b
 
 try:
     import numba
@@ -67,18 +65,19 @@
             ref_bins = bins
         else:
             import matplotlib.pyplot as plt
-            
             for i in range(ref_correlograms.shape[1]):
-                fig, ax = plt.subplots()
-                ax.plot(bins[:-1], ref_correlograms[0, i, :], color='green', label='numpy')
-                ax.plot(bins[:-1], correlograms[0, i, :], color='red', label=method)
-                ax.legend()
-
-                plt.show()
-            assert np.all(correlograms == ref_correlograms), f"Failed with method={method}"
-            assert np.allclose(bins, ref_bins, atol=1e-10), f"Failed with method={method}"
-
-<<<<<<< HEAD
+                for j in range(ref_correlograms.shape[1]):
+                    fig, ax = plt.subplots()
+                    ax.plot(bins[:-1], ref_correlograms[i, j, :], color='green', label='numpy')
+                    ax.plot(bins[:-1], correlograms[i, j, :], color='red', label=method)
+                    ax.legend()
+                    ax.set_title(f'{i} {j}')
+                    plt.show()
+
+            #~ assert np.all(correlograms == ref_correlograms), f"Failed with method={method}"
+            #~ assert np.allclose(bins, ref_bins, atol=1e-10), f"Failed with method={method}"
+
+
 def test_equal_results_correlograms():
     # compare that the 2 methods have same results
     methods = ["numpy"]
@@ -102,7 +101,7 @@
     #~ fig, ax = plt.subplots()
     
     for method in methods:
-        correlograms, bins = compute_correlograms(sorting, window_ms=50., bin_ms=0.1, method=method)
+        correlograms, bins = compute_correlograms(sorting, window_ms=50., bin_ms=0.25, method=method)
         cc = correlograms[1, 0, :].copy()
         m = np.mean(cc)
         assert np.all(cc > (m*0.90))
@@ -115,16 +114,18 @@
 
 
 
-def test_auto_cross_correlograms():
-    # check if cross correlogram is the same as autocorrelogram
-    # by removing n spike in bin zeros
-    # this is not the case for numpy method
+def test_auto_equal_cross_correlograms():
+    """
+    check if cross correlogram is the same as autocorrelogram
+    by removing n spike in bin zeros
+    numpy method:
+      * have problem for the left bin
+      * have problem on center
+    """
     
     methods = ['numpy']
-    #~ methods = []
-    if HAVE_NUMBA:
-        methods.append("numba")
-    print(methods)
+    if HAVE_NUMBA:
+        methods.append("numba")
     
     num_spike = 2000
     spike_times = np.sort(np.unique(np.random.randint(0, 100000, num_spike)))
@@ -134,25 +135,71 @@
     
 
     for method in methods:
-        correlograms, bins = compute_correlograms(sorting, window_ms=10., bin_ms=1., method=method)
+        correlograms, bins = compute_correlograms(sorting, window_ms=10., bin_ms=0.1, method=method)
         
         num_half_bins = correlograms.shape[2]  // 2
 
-        cc = correlograms[1, 0, :].copy()
+        cc = correlograms[0, 1, :]
         ac = correlograms[0, 0, :]
+        cc_corrected = cc.copy()
+        cc_corrected[num_half_bins]  -= num_spike
+        
+        if method == 'numpy':
+            # numpy method have some border effect on left
+            assert np.array_equal(cc_corrected[1:num_half_bins], ac[1:num_half_bins])
+            # numpy method have some problem on center
+            assert np.array_equal(cc_corrected[num_half_bins+1:], ac[num_half_bins+1:])
+        else:
+            assert np.array_equal(cc_corrected, ac)
         
         import matplotlib.pyplot as plt
         fig, ax = plt.subplots()
         ax.plot(bins[:-1], cc, marker='*',  color='red', label='cross-corr')
+        ax.plot(bins[:-1], cc_corrected, marker='*', color='orange', label='cross-corr corrected')
         ax.plot(bins[:-1], ac, marker='*', color='green', label='auto-corr')
         ax.set_title(method)
         ax.legend()
         ax.set_ylim(0, np.max(correlograms) * 1.1)
         plt.show()
-        
-        cc[num_half_bins]  -= num_spike
-        # assert np.array_equal(cc, ac)
-        
+
+
+def test_detect_injected_correlation():
+    methods = ['numpy']
+    if HAVE_NUMBA:
+        methods.append("numba")
+    
+    num_spike = 2000
+    spike_times1 = np.sort(np.unique(np.random.randint(0, 100000, num_spike)))
+    spike_times2 = np.sort(np.unique(np.random.randint(0, 100000, num_spike)))
+    n = min(spike_times1.size, spike_times2.size)
+    spike_times1 = spike_times1[:n]
+    spike_times2 = spike_times2[:n]
+    # inject 1.5 ms every 13 spikes
+    spike_times2[::13] = spike_times1[::13] + 15
+    spike_times2 = np.sort(spike_times2)
+    
+    num_injected = spike_times2[::15].size
+    print('num_injected', num_injected)
+    
+    units_dict = {'1': spike_times1, '2': spike_times2}
+    sorting = NumpySorting.from_dict([units_dict], sampling_frequency=10000.)
+
+    for method in methods:
+        correlograms, bins = compute_correlograms(sorting, window_ms=10., bin_ms=0.1, method=method)
+        
+        num_half_bins = correlograms.shape[2]  // 2
+
+        cc_01 = correlograms[0, 1, :]
+        cc_10 = correlograms[1, 0, :]
+        
+        #~ import matplotlib.pyplot as plt
+        #~ fig, ax = plt.subplots()
+        #~ ax.plot(bins[:-1], cc_01, marker='*',  color='red', label='cross-corr 0>1')
+        #~ ax.plot(bins[:-1], cc_10, marker='*',  color='orange', label='cross-corr 1>0')
+        #~ ax.set_title(method)
+        #~ ax.legend()
+    #~ plt.show()
+
 
 
 
@@ -171,7 +218,8 @@
                            n_jobs=1, chunk_size=30000, load_if_exists=False,
                            overwrite=True)
     correlograms, bins = compute_correlograms(we, method='numpy')
-    
+
+
     # reload as an extension from we
     assert CrossCorrelogramsCalculator in we.get_available_extensions()
     assert we.is_extension('crosscorrelograms')
@@ -186,14 +234,12 @@
     #~ test_make_bins()
     test_equal_results_correlograms()
     #~ test_flat_cross_correlogram()
-    #~ test_auto_cross_correlograms()
+    #~ test_auto_equal_cross_correlograms()
+    #~ test_detect_injected_correlation()
     
     
     #~ test_correlograms_extension()
-=======
-
-if __name__ == '__main__':
-    test = CorrelogramsExtensionTest
-    test.setUp()
-    test.test_compute_correlograms()
->>>>>>> 3499b41b
+
+    #~ test = CorrelogramsExtensionTest()
+    #~ test.setUp()
+    #~ test.test_compute_correlograms()
