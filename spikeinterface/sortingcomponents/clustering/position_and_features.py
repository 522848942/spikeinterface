# """Sorting components: clustering"""
from pathlib import Path

import shutil
import numpy as np
try:
    import hdbscan
    HAVE_HDBSCAN = True
except:
    HAVE_HDBSCAN = False

import random, string, os
from spikeinterface.core import get_global_tmp_folder, get_noise_levels, get_channel_distances
from sklearn.preprocessing import QuantileTransformer, MaxAbsScaler
from spikeinterface.core.waveform_tools import extract_waveforms_to_buffers
from .clustering_tools import remove_duplicates, remove_duplicates_via_matching
from spikeinterface.core import NumpySorting
from spikeinterface.core import extract_waveforms
from spikeinterface.sortingcomponents.features_from_peaks import compute_features_from_peaks


class PositionAndFeaturesClustering:
    """
    hdbscan clustering on peak_locations previously done by localize_peaks()
    """
    _default_params = {
<<<<<<< HEAD
        "peak_localization_kwargs" : {"method" : "center_of_mass"},
        "hdbscan_kwargs": {"min_cluster_size" : 100,  "allow_single_cluster" : True, "core_dist_n_jobs" : -1, "cluster_selection_method" : "leaf"},
=======
        "peak_localization_kwargs" : {"method" : "monopolar_triangulation"},
        "hdbscan_kwargs": {"min_cluster_size" : 50,  "allow_single_cluster" : True, "core_dist_n_jobs" : -1, "cluster_selection_method" : "leaf"},
>>>>>>> da1bea18
        "cleaning_kwargs" : {"similar_threshold" : 0.99, "sparsify_threshold" : 0.99},
        "local_radius_um" : 100,
        "max_spikes_per_unit" : 200,
        "ms_before" : 1.5,
        "ms_after": 2.5,
        "cleaning": "cosine",
        "job_kwargs" : {"n_jobs" : -1, "chunk_memory" : "10M"},
    }

    @classmethod
    def main_function(cls, recording, peaks, params):
        assert HAVE_HDBSCAN, 'twisted clustering need hdbscan to be installed'

        d = params

        peak_dtype = [('sample_ind', 'int64'), ('unit_ind', 'int64'), ('segment_ind', 'int64')]

        fs = recording.get_sampling_frequency()
        nbefore = int(params['ms_before'] * fs / 1000.)
        nafter = int(params['ms_after'] * fs / 1000.)
        num_samples = nbefore + nafter

        features_list = [d["peak_localization_kwargs"]["method"], 'ptp', 'energy', 'global_ptp', ]
        features_params = {'monopolar' : {'local_radius_um' : params['local_radius_um']},
                           'ptp' : {'all_channels' : False, 'local_radius_um' : params['local_radius_um']},
                           'energy': {'local_radius_um' : params['local_radius_um']}, 
                           'global_ptp' : {'local_radius_um' : params['local_radius_um']},}

        features_data = compute_features_from_peaks(recording, peaks, features_list, features_params, 
            ms_before=d['ms_before'], ms_after=d['ms_after'], **params['job_kwargs'])

        hdbscan_data = np.zeros((len(peaks), 5), dtype=np.float32)
        hdbscan_data[:, 0] = features_data[0]['x']
        hdbscan_data[:, 1] = features_data[0]['y']
        hdbscan_data[:, 2] = features_data[1]
        hdbscan_data[:, 3] = features_data[2]
        hdbscan_data[:, 4] = features_data[3]

        #preprocessing = QuantileTransformer(output_distribution='uniform')
        #hdbscan_data = preprocessing.fit_transform(hdbscan_data)

        import sklearn
        clustering = hdbscan.hdbscan(hdbscan_data, **d['hdbscan_kwargs'])
        peak_labels = clustering[0]

        labels = np.unique(peak_labels)
        labels = labels[labels >= 0]

        best_spikes = {}
        nb_spikes = 0

        all_indices = np.arange(0, peak_labels.size)

        for unit_ind in labels:
            mask = peak_labels == unit_ind
            data = hdbscan_data[mask]
            centroid = np.median(data, axis=0)
            distances = sklearn.metrics.pairwise_distances(centroid[np.newaxis, :], data)[0]
            best_spikes[unit_ind] = all_indices[mask][np.argsort(distances)[:params["max_spikes_per_unit"]]]
            nb_spikes += best_spikes[unit_ind].size

        spikes = np.zeros(nb_spikes, dtype=peak_dtype)

        mask = np.zeros(0, dtype=np.int32)
        for unit_ind in labels:
            mask = np.concatenate((mask, best_spikes[unit_ind]))

        idx = np.argsort(mask)
        mask = mask[idx]

        spikes['sample_ind'] = peaks[mask]['sample_ind']
        spikes['segment_ind'] = peaks[mask]['segment_ind']
        spikes['unit_ind'] = peak_labels[mask]

        cleaning_method = params["cleaning"]

        print("We found %d raw clusters, starting to clean with %s..." %(len(labels), cleaning_method))

        if cleaning_method == "cosine":

            num_chans = recording.get_num_channels()
            wfs_arrays = extract_waveforms_to_buffers(recording, spikes, labels, nbefore, nafter,
                         mode='shared_memory', return_scaled=False, folder=None, dtype=recording.get_dtype(),
                         sparsity_mask=None,  copy=True,
                         **params['job_kwargs'])

            noise_levels = get_noise_levels(recording, return_scaled=False)
            labels, peak_labels = remove_duplicates(wfs_arrays, noise_levels, peak_labels, num_samples, num_chans, **params['cleaning_kwargs'])

        elif cleaning_method == "matching":
            name = ''.join(random.choices(string.ascii_uppercase + string.digits, k=8))
            tmp_folder = Path(os.path.join(get_global_tmp_folder(), name))

            sorting = NumpySorting.from_times_labels(spikes['sample_ind'], spikes['unit_ind'], fs)
            we = extract_waveforms(recording, sorting, tmp_folder, overwrite=True, ms_before=params['ms_before'], 
                ms_after=params['ms_after'], **params['job_kwargs'])
            labels, peak_labels = remove_duplicates_via_matching(we, peak_labels, job_kwargs=params['job_kwargs'])
            shutil.rmtree(tmp_folder)

        print("We kept %d non-duplicated clusters..." %len(labels))

        return labels, peak_labels<|MERGE_RESOLUTION|>--- conflicted
+++ resolved
@@ -24,13 +24,8 @@
     hdbscan clustering on peak_locations previously done by localize_peaks()
     """
     _default_params = {
-<<<<<<< HEAD
         "peak_localization_kwargs" : {"method" : "center_of_mass"},
         "hdbscan_kwargs": {"min_cluster_size" : 100,  "allow_single_cluster" : True, "core_dist_n_jobs" : -1, "cluster_selection_method" : "leaf"},
-=======
-        "peak_localization_kwargs" : {"method" : "monopolar_triangulation"},
-        "hdbscan_kwargs": {"min_cluster_size" : 50,  "allow_single_cluster" : True, "core_dist_n_jobs" : -1, "cluster_selection_method" : "leaf"},
->>>>>>> da1bea18
         "cleaning_kwargs" : {"similar_threshold" : 0.99, "sparsify_threshold" : 0.99},
         "local_radius_um" : 100,
         "max_spikes_per_unit" : 200,
