--- conflicted
+++ resolved
@@ -266,14 +266,8 @@
 
         other.extra_requirements.extend(self.extra_requirements)
         
-<<<<<<< HEAD
-        if hasattr(self, "preferred_mp_context"):
-            if self.preferred_mp_context is not None:
-                other.preferred_mp_context = self.preferred_mp_context    
-=======
         if self._preferred_mp_context is not None:
             other._preferred_mp_context = self._preferred_mp_context
->>>>>>> 78d046fb
 
     def to_dict(self, include_annotations=False, include_properties=False, include_features=False,
                 relative_to=None, folder_metadata=None):
