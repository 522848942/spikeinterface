# most important extractor are in spikeinterface.core
from spikeinterface.core import (BinaryRecordingExtractor,
                                 NpzSortingExtractor, NumpyRecording, NumpySorting)

# sorting/recording/event from neo
from .neoextractors import (
    MEArecRecordingExtractor, MEArecSortingExtractor, read_mearec,
    SpikeGLXRecordingExtractor, read_spikeglx,
    OpenEphysLegacyRecordingExtractor, OpenEphysBinaryRecordingExtractor, OpenEphysBinaryEventExtractor, read_openephys,
    IntanRecordingExtractor, read_intan,
    NeuroScopeRecordingExtractor, read_neuroscope,
    PlexonRecordingExtractor, read_plexon,
    NeuralynxRecordingExtractor, read_neuralynx,
    BlackrockRecordingExtractor, read_blackrock,
    MCSRawRecordingExtractor, read_mcsraw,
    Spike2RecordingExtractor, read_spike2,
    CedRecordingExtractor, read_ced,
    MaxwellRecordingExtractor, read_maxwell,
    NixRecordingExtractor, read_nix,
    SpikeGadgetsRecordingExtractor, read_spikegadgets,

)

# NWB sorting/recording/event
from .nwbextractors import (NwbRecordingExtractor, NwbSortingExtractor,
                            read_nwb, read_nwb_recording, read_nwb_sorting)

# sorting extractors in relation with a sorter
from .klustaextractors import KlustaSortingExtractor, read_klusta
from .hdsortextractors import HDSortSortingExtractor, read_hdsort
from .waveclustextractors import WaveClusSortingExtractor, read_waveclust
from .yassextractors import YassSortingExtractor, read_yass
from .combinatoextractors import CombinatoSortingExtractor, read_combinato
from .tridesclousextractors import TridesclousSortingExtractor, read_tridesclous
from .spykingcircusextractors import SpykingCircusSortingExtractor, read_spykingcircus
from .herdingspikesextractors import HerdingspikesSortingExtractor, read_herdingspikes
from .mdaextractors import MdaRecordingExtractor, MdaSortingExtractor, read_mda_recording, read_mda_sorting
from .phykilosortextractors import PhySortingExtractor, KiloSortSortingExtractor, read_phy, read_kilosort

# sorting in relation with simulator
from .shybridextractors import (SHYBRIDRecordingExtractor, SHYBRIDSortingExtractor,
                                read_shybrid_recording, read_shybrid_sorting)

# misc
from .alfsortingextractor import ALFSortingExtractor, read_alf_sorting

########################################

recording_extractor_full_list = [
    BinaryRecordingExtractor,

    # natively implemented in spikeinterface.extractors
    NumpyRecording,
    SHYBRIDRecordingExtractor,
    MdaRecordingExtractor,

    # neo based
    MEArecRecordingExtractor,
    SpikeGLXRecordingExtractor,
    OpenEphysLegacyRecordingExtractor,
    OpenEphysBinaryRecordingExtractor,
    IntanRecordingExtractor,
    NeuroScopeRecordingExtractor,
    PlexonRecordingExtractor,
    NeuralynxRecordingExtractor,
    BlackrockRecordingExtractor,
    MCSRawRecordingExtractor,
    Spike2RecordingExtractor,
    CedRecordingExtractor,
    MaxwellRecordingExtractor,
    NixRecordingExtractor,
    NwbRecordingExtractor,
    SpikeGadgetsRecordingExtractor,
<<<<<<< HEAD

    ##OLD
    # ~ MdaRecordingExtractor,
    # ~ MEArecRecordingExtractor,          OK
    # ~ BiocamRecordingExtractor,
    # ~ ExdirRecordingExtractor,    DROP
    # ~ OpenEphysRecordingExtractor,  OK
    # ~ IntanRecordingExtractor,              OK
    # ~ BinDatRecordingExtractor,            OK
    # ~ KlustaRecordingExtractor,
    # ~ KiloSortRecordingExtractor,
    # ~ SpykingCircusRecordingExtractor,
    # ~ SpikeGLXRecordingExtractor,      OK
    # ~ PhyRecordingExtractor,
    # ~ MaxOneRecordingExtractor,
    # ~ Mea1kRecordingExtractor,  DROP
    # ~ MCSH5RecordingExtractor,
    # ~ SHYBRIDRecordingExtractor,
    # ~ NIXIORecordingExtractor,
    # ~ NeuroscopeRecordingExtractor,  OK
    # ~ NeuroscopeMultiRecordingTimeExtractor,   OK
    # ~ CEDRecordingExtractor,

    # ~ # neo based
    # ~ PlexonRecordingExtractor,       OK
    # ~ NeuralynxRecordingExtractor,  OK
    # ~ BlackrockRecordingExtractor,  OK
    # ~ MCSRawRecordingExtractor,  OK
=======
>>>>>>> d1e1f5e2
]

sorting_extractor_full_list = [
    NpzSortingExtractor,

    # natively implemented in spikeinterface.extractors
    NumpySorting,
    MdaSortingExtractor,
    SHYBRIDSortingExtractor,
    ALFSortingExtractor,

    KlustaSortingExtractor,
    HDSortSortingExtractor,
    WaveClusSortingExtractor,
    YassSortingExtractor,
    CombinatoSortingExtractor,
    TridesclousSortingExtractor,
    SpykingCircusSortingExtractor,
    HerdingspikesSortingExtractor,
    KiloSortSortingExtractor,
    PhySortingExtractor,
    NwbSortingExtractor,

    # neo based
    MEArecSortingExtractor

]

event_extractor_full_list = [
    OpenEphysBinaryEventExtractor,
]
<|MERGE_RESOLUTION|>--- conflicted
+++ resolved
@@ -10,7 +10,7 @@
     IntanRecordingExtractor, read_intan,
     NeuroScopeRecordingExtractor, read_neuroscope,
     PlexonRecordingExtractor, read_plexon,
-    NeuralynxRecordingExtractor, read_neuralynx,
+    NeuralynxRecordingExtractor, read_neuralynx, 
     BlackrockRecordingExtractor, read_blackrock,
     MCSRawRecordingExtractor, read_mcsraw,
     Spike2RecordingExtractor, read_spike2,
@@ -24,6 +24,7 @@
 # NWB sorting/recording/event
 from .nwbextractors import (NwbRecordingExtractor, NwbSortingExtractor,
                             read_nwb, read_nwb_recording, read_nwb_sorting)
+
 
 # sorting extractors in relation with a sorter
 from .klustaextractors import KlustaSortingExtractor, read_klusta
@@ -43,6 +44,7 @@
 
 # misc
 from .alfsortingextractor import ALFSortingExtractor, read_alf_sorting
+
 
 ########################################
 
@@ -71,37 +73,6 @@
     NixRecordingExtractor,
     NwbRecordingExtractor,
     SpikeGadgetsRecordingExtractor,
-<<<<<<< HEAD
-
-    ##OLD
-    # ~ MdaRecordingExtractor,
-    # ~ MEArecRecordingExtractor,          OK
-    # ~ BiocamRecordingExtractor,
-    # ~ ExdirRecordingExtractor,    DROP
-    # ~ OpenEphysRecordingExtractor,  OK
-    # ~ IntanRecordingExtractor,              OK
-    # ~ BinDatRecordingExtractor,            OK
-    # ~ KlustaRecordingExtractor,
-    # ~ KiloSortRecordingExtractor,
-    # ~ SpykingCircusRecordingExtractor,
-    # ~ SpikeGLXRecordingExtractor,      OK
-    # ~ PhyRecordingExtractor,
-    # ~ MaxOneRecordingExtractor,
-    # ~ Mea1kRecordingExtractor,  DROP
-    # ~ MCSH5RecordingExtractor,
-    # ~ SHYBRIDRecordingExtractor,
-    # ~ NIXIORecordingExtractor,
-    # ~ NeuroscopeRecordingExtractor,  OK
-    # ~ NeuroscopeMultiRecordingTimeExtractor,   OK
-    # ~ CEDRecordingExtractor,
-
-    # ~ # neo based
-    # ~ PlexonRecordingExtractor,       OK
-    # ~ NeuralynxRecordingExtractor,  OK
-    # ~ BlackrockRecordingExtractor,  OK
-    # ~ MCSRawRecordingExtractor,  OK
-=======
->>>>>>> d1e1f5e2
 ]
 
 sorting_extractor_full_list = [
@@ -127,7 +98,6 @@
 
     # neo based
     MEArecSortingExtractor
-
 ]
 
 event_extractor_full_list = [
