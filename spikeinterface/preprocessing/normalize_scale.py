--- conflicted
+++ resolved
@@ -267,23 +267,19 @@
     centered_traces: ScaleRecording
         The centered traces recording extractor object
     """
-
-<<<<<<< HEAD
-    def __init__(self, recording, mode="median+mad", gain=None, offset=None, int_scale=None,
-                 dtype="float32", **random_chunk_kwargs):
-        
-=======
     name = "zscore"
 
     def __init__(
         self,
         recording,
         mode="median+mad",
+        gain=None,
+        offset=None,
+        int_scale=None,
         dtype="float32",
         **random_chunk_kwargs
     ):
 
->>>>>>> 4d0e7137
         assert mode in ("median+mad", "mean+std")
 
         # fix dtype
@@ -308,13 +304,8 @@
         elif mode == "median+mad":
             medians = np.median(random_data, axis=0)
             medians = medians[None, :]
-<<<<<<< HEAD
             mads = np.median(np.abs(random_data - medians), axis=0) / 0.6744897501960817
             mads = mads[None, :] 
-=======
-            mads = np.median(np.abs(random_data - medians), axis=0) / 0.6745
-            mads = mads[None, :]
->>>>>>> 4d0e7137
             gain = 1 / mads
             offset = -medians / mads
         else:
@@ -324,7 +315,6 @@
             stds = stds[None, :]
             gain = 1 / stds
             offset = -means / stds
-<<<<<<< HEAD
         
         if int_scale is not None:
             gain *= int_scale
@@ -333,8 +323,6 @@
         # convenient to have them here
         self.gain = gain
         self.offset = offset
-=======
->>>>>>> 4d0e7137
 
         BasePreprocessor.__init__(self, recording, dtype=dtype)
 
@@ -344,16 +332,13 @@
             )
             self.add_recording_segment(rec_segment)
 
-<<<<<<< HEAD
-        self._kwargs = dict(recording=recording.to_dict(), dtype=np.dtype(self._dtype).str,
-                            gain=gain.tolist(), offset=offset.tolist())
-=======
         self._kwargs = dict(
             recording=recording,
             dtype=np.dtype(self._dtype).str,
             mode=mode,
-        )
->>>>>>> 4d0e7137
+            gain=gain.tolist(),
+            offset=offset.tolist()
+        )
         self._kwargs.update(random_chunk_kwargs)
 
 
