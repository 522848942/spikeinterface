--- conflicted
+++ resolved
@@ -269,11 +269,6 @@
         The centered traces recording extractor object
     """
 
-<<<<<<< HEAD
-    def __init__(self, recording, mode="median+mad", gain=None, offset=None, int_scale=None,
-                 dtype="float32", **random_chunk_kwargs):
-        
-=======
     name = "zscore"
 
     def __init__(
@@ -284,7 +279,6 @@
         **random_chunk_kwargs
     ):
 
->>>>>>> 3f081d5d
         assert mode in ("median+mad", "mean+std")
 
         # fix dtype
@@ -309,13 +303,8 @@
         elif mode == "median+mad":
             medians = np.median(random_data, axis=0)
             medians = medians[None, :]
-<<<<<<< HEAD
-            mads = np.median(np.abs(random_data - medians), axis=0) / 0.6744897501960817
-            mads = mads[None, :] 
-=======
             mads = np.median(np.abs(random_data - medians), axis=0) / 0.6745
             mads = mads[None, :]
->>>>>>> 3f081d5d
             gain = 1 / mads
             offset = -medians / mads
         else:
@@ -325,15 +314,7 @@
             stds = stds[None, :]
             gain = 1 / stds
             offset = -means / stds
-<<<<<<< HEAD
-        
-        if int_scale is not None:
-            gain *= int_scale
-            offset *= int_scale
-        
-=======
-
->>>>>>> 3f081d5d
+
         BasePreprocessor.__init__(self, recording, dtype=dtype)
 
         for parent_segment in recording._recording_segments:
@@ -342,16 +323,11 @@
             )
             self.add_recording_segment(rec_segment)
 
-<<<<<<< HEAD
-        self._kwargs = dict(recording=recording.to_dict(), dtype=np.dtype(self._dtype).str,
-                            gain=gain.tolist(), offset=offset.tolist())
-=======
         self._kwargs = dict(
             recording=recording,
             dtype=np.dtype(self._dtype).str,
             mode=mode,
         )
->>>>>>> 3f081d5d
         self._kwargs.update(random_chunk_kwargs)
 
 
