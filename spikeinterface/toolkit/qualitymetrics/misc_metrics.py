"""
Various common quality metrics.
Some of then come from or the old implementation:
  * https://github.com/AllenInstitute/ecephys_spike_sorting/tree/master/ecephys_spike_sorting/modules/quality_metrics
  * https://github.com/SpikeInterface/spikemetrics

<<<<<<< HEAD
They have been re-worked to support the multi segment API of spikeinterface.
=======
They have been refactored to support the multi-segment API of spikeinterface.
>>>>>>> df12750e

"""
import numpy as np
import scipy.ndimage

from collections import namedtuple

from ..utils import get_noise_levels
from ..postprocessing import (
    get_template_extremum_channel,
    get_template_extremum_amplitude,
)


def compute_num_spikes(waveform_extractor, **kwargs):
    """
    Compute number of spike accross segments.
    """
    sorting = waveform_extractor.sorting
    unit_ids = sorting.unit_ids
    num_segs = sorting.get_num_segments()

    num_spikes = {}
    for unit_id in unit_ids:
        n = 0
        for segment_index in range(num_segs):
            st = sorting.get_unit_spike_train(unit_id=unit_id, segment_index=segment_index)
            n += st.size
        num_spikes[unit_id] = n
    return num_spikes


def compute_firing_rate(waveform_extractor, **kwargs):
    """
    Compute firing rate acrros segments.
    """
    recording = waveform_extractor.recording
    sorting = waveform_extractor.sorting
    unit_ids = sorting.unit_ids
    num_segs = sorting.get_num_segments()
    fs = recording.get_sampling_frequency()

    seg_durations = [recording.get_num_samples(i) / fs for i in range(num_segs)]
    total_duraion = np.sum(seg_durations)

    firing_rates = {}
    for unit_id in unit_ids:
        n = 0
        for segment_index in range(num_segs):
            st = sorting.get_unit_spike_train(unit_id=unit_id, segment_index=segment_index)
            n += st.size

        firing_rates[unit_id] = n / total_duraion

    return firing_rates


def compute_presence_ratio(waveform_extractor, num_bin_edges=101, **kwargs):
    """
    Calculate fraction of time the unit is is firing for epochs.

    The total duration over segment is divide into "num_bins".

    For the computation spiketrain over segment are concatenated to mimic a on-unique-segment,
    before spltting into epochs

    presence_ratio : fraction of time bins in which this unit is spiking
    """
    recording = waveform_extractor.recording
    sorting = waveform_extractor.sorting
    unit_ids = sorting.unit_ids
    num_segs = sorting.get_num_segments()

    seg_length = [recording.get_num_samples(i) for i in range(num_segs)]
    total_length = np.sum(seg_length)

    presence_ratio = {}
    for unit_id in unit_ids:
        spiketrain = []
        for segment_index in range(num_segs):
            st = sorting.get_unit_spike_train(unit_id=unit_id, segment_index=segment_index)
            st = st + np.sum(seg_length[:segment_index])
            spiketrain.append(st)
        spiketrain = np.concatenate(spiketrain)
        h, b = np.histogram(spiketrain, np.linspace(0, total_length, num_bin_edges))
        presence_ratio[unit_id] = np.sum(h > 0) / (num_bin_edges - 1)

    return presence_ratio


def compute_snrs(waveform_extractor, peak_sign='neg', **kwargs):
    """
    Compute signal to noise ratio.
    """
    recording = waveform_extractor.recording
    sorting = waveform_extractor.sorting
    unit_ids = sorting.unit_ids
    channel_ids = recording.channel_ids

    extremum_channels_ids = get_template_extremum_channel(waveform_extractor, peak_sign=peak_sign)
    unit_amplitudes = get_template_extremum_amplitude(waveform_extractor, peak_sign=peak_sign)
    return_scaled = waveform_extractor.return_scaled
    noise_levels = get_noise_levels(recording, return_scaled=return_scaled, **kwargs)

    # make a dict to acces by chan_id
    noise_levels = dict(zip(channel_ids, noise_levels))

    snrs = {}
    for unit_id in unit_ids:
        chan_id = extremum_channels_ids[unit_id]
        noise = noise_levels[chan_id]
        amplitude = unit_amplitudes[unit_id]
        snrs[unit_id] = np.abs(amplitude) / noise

    return snrs


def compute_isi_violations(waveform_extractor, isi_threshold_ms=1.5, min_isi_ms=0):
    """
    Calculate Inter-Spike Interval (ISI) violations for a spike train.

    It computes several metrics related to isi violations:
        * isi_violations_ratio: the relative firing rate of the hypothetical neurons that are generating the ISI 
                                violations. Described in [1]. See Notes.
        * isi_violation_rate: number of ISI violations divided by total rate
        * isi_violation_count: number of ISI violations

    [1] Hill et al. (2011) J Neurosci 31: 8699-8705

    Parameters
    ----------
    waveform_extractor : WaveformExtractor
        The waveforme xtractor object
    isi_threshold_ms : float
        Threshold for classifying adjacent spikes as an ISI violation. This is the biophysical refractory period
        (default=1.5)
    min_isi_ms : float
        Minimum possible inter-spike interval (default=0). This is the artificial refractory period enforced
        by the data acquisition system or post-processing algorithms

    Returns
    -------
    isi_violations_rate : float
        Rate of contaminating spikes as a fraction of overall rate. Higher values indicate more contamination

    Notes
    -----
    You can interpret an ISI violations ratio value of 0.5 as meaning that contamining spikes are occurring at roughly
    half the rate of "true" spikes for that unit. In cases of highly contaminated units, the ISI violations value can
    sometimes be even greater than 1.

    Originally written in Matlab by Nick Steinmetz (https://github.com/cortex-lab/sortingQuality) and 
    converted to Python by Daniel Denman.
    """
    recording = waveform_extractor.recording
    sorting = waveform_extractor.sorting
    unit_ids = sorting.unit_ids
    num_segs = sorting.get_num_segments()
    fs = recording.get_sampling_frequency()

    seg_durations = [recording.get_num_samples(i) / fs for i in range(num_segs)]
    total_duration = np.sum(seg_durations)

    isi_threshold_s = isi_threshold_ms / 1000
    min_isi_s = min_isi_ms / 1000
    isi_threshold_samples = int(isi_threshold_s * fs)

    isi_violations_rate = {}
    isi_violations_count = {}
    isi_violations_ratio = {}

    # all units converted to seconds
    for unit_id in unit_ids:
        num_violations = 0
        num_spikes = 0
        for segment_index in range(num_segs):
            spike_train = sorting.get_unit_spike_train(unit_id=unit_id, segment_index=segment_index)
            isis = np.diff(spike_train)
            num_spikes += len(spike_train)
            num_violations += np.sum(isis < isi_threshold_samples)
        violation_time = 2 * num_spikes * (isi_threshold_s - min_isi_s)
        total_rate = num_spikes / total_duration
        violation_rate = num_violations / violation_time

        isi_violations_ratio[unit_id] = violation_rate / total_rate
        isi_violations_rate[unit_id] = num_violations / total_duration
        isi_violations_count[unit_id] = num_violations

    res = namedtuple('isi_violaion', ['isi_violations_ratio', 'isi_violations_rate', 'isi_violations_count'])
    return res(isi_violations_ratio, isi_violations_rate, isi_violations_count)


def compute_amplitudes_cutoff(waveform_extractor, peak_sign='neg',
                              num_histogram_bins=500, histogram_smoothing_value=3, **kwargs):
    """
    Calculate approximate fraction of spikes missing from a distribution of amplitudes
    This code come from 
    https://github.com/AllenInstitute/ecephys_spike_sorting/tree/master/ecephys_spike_sorting/modules/quality_metrics

    Assumes the amplitude histogram is symmetric (not valid in the presence of drift)

    Inspired by metric described in Hill et al. (2011) J Neurosci 31: 8699-8705


    Important note: here the amplitues are extrated from the waveform extractor.
    It means that the number of spike to estimate amplitude is low
    See:
    WaveformExtractor.set_params(max_spikes_per_unit=500)

    @alessio @ cole @matthias
    # TODO make a fast ampltiude retriever ???

    """
    recording = waveform_extractor.recording
    sorting = waveform_extractor.sorting
    unit_ids = sorting.unit_ids

    before = waveform_extractor.nbefore

    extremum_channels_ids = get_template_extremum_channel(waveform_extractor, peak_sign=peak_sign)

    all_fraction_missing = {}
    for unit_id in unit_ids:
        waveforms = waveform_extractor.get_waveforms(unit_id)
        chan_id = extremum_channels_ids[unit_id]
        chan_ind = recording.id_to_index(chan_id)
        amplitudes = waveforms[:, before, chan_ind]

        h, b = np.histogram(amplitudes, num_histogram_bins, density=True)

        # TODO : change with something better scipy.ndimage.filters.gaussian_filter1d
        pdf = scipy.ndimage.filters.gaussian_filter1d(h, histogram_smoothing_value)
        support = b[:-1]

        peak_index = np.argmax(pdf)
        G = np.argmin(np.abs(pdf[peak_index:] - pdf[0])) + peak_index

        bin_size = np.mean(np.diff(support))
        fraction_missing = np.sum(pdf[G:]) * bin_size

        fraction_missing = np.min([fraction_missing, 0.5])

        all_fraction_missing[unit_id] = fraction_missing

    return all_fraction_missing<|MERGE_RESOLUTION|>--- conflicted
+++ resolved
@@ -4,11 +4,7 @@
   * https://github.com/AllenInstitute/ecephys_spike_sorting/tree/master/ecephys_spike_sorting/modules/quality_metrics
   * https://github.com/SpikeInterface/spikemetrics
 
-<<<<<<< HEAD
-They have been re-worked to support the multi segment API of spikeinterface.
-=======
 They have been refactored to support the multi-segment API of spikeinterface.
->>>>>>> df12750e
 
 """
 import numpy as np
