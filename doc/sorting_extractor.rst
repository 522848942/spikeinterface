Build a SortingExtractor
------------------------------------------

<<<<<<< HEAD
# TODO
=======
Building a new :code:`SortingExtractor` for a specific file format is as simple as creating a new
subclass based on the predefined base classes provided in the
`spikeextractors <https://github.com/SpikeInterface/spikeextractors>`_ package.

To enable standardization among subclasses, the :code:`SortingExtractor` is an abstract base class which require a new
subclass to **override all methods which are decorated with @abstractmethod**. The :code:`SortingExtractor` class has two abstract methods: :code:`get_unit_ids()`, :code:`get_unit_spike_trains()`. So all you need to do is create a class that inherits from :code:`:code:`SortingExtractor`` and implements these two methods.

Along with these two methods, you can also optionally override the :code:`write_sorting()` function which enables any :code:`SortingExtractor` to be written into your format.

Any other methods, such as :code:`set_unit_spike_features()` or :code:`clear_unit_property()`, **should not** be overwritten as they are generic functions that any :code:`SortingExtractor` has access to upon initialization.

Finally, if your file format contains information about the units (e.g. location, morphology, etc.) or spikes (e.g. locations, pcs, etc.), you are suggested to add that as either unit properties or spike features upon initialization (this is optional).

The contributed extractors are in the **spikeextractors/extractors** folder. You can fork the repo and create a new folder
**myformatextractors** there. In the folder, create a new file named **myformatsortingextractor.py**.

.. code-block:: python

    from spikeextractors import SortingExtractor
    from spikeextractors.extraction_tools import check_get_unit_spike_train

     try:
        import mypackage
        HAVE_MYPACKAGE = True
    except ImportError:
        HAVE_MYPACKAGE = False

    class MyFormatSortingExtractor(SortingExtractor):
        """
        Description of your sorting extractor

        Parameters
        ----------
        file_path: str or Path
            Path to myformat file
        extra_parameter_1: (type)
            What extra_parameter_1 does
        extra_parameter_2: (type)
            What extra_parameter_2 does
        """
        extractor_name = 'MyFormatSorting'
        installed = HAVE_MYPACKAGE  # check at class level if installed or not
        is_writable = True # set to True if extractor implements `write_sorting()` function
        mode = 'file'  # 'file' if input is 'file_path', 'folder' if input 'folder_path', 'file_or_folder' if input is 'file_or_folder_path'
        installation_mesg = "To use the MyFormatSortingExtractor extractors, install mypackage: \n\n pip install mypackage\n\n"

        def __init__(self, file_path, extra_parameter_1, extra_parameter_2):
            # check if installed
            assert self.installed, self.installation_mesg

            # instantiate base SortingExtractor
            SortingExtractor.__init__(self)

            ## All file specific initialization code can go here.
            # If your format stores the sampling frequency, you can overwrite the self._sampling_frequency. This way,
            # the base method self.get_sampling_frequency() will return the correct sampling frequency

            self._sampling_frequency = my_sampling_frequency

        def get_unit_ids(self):

            #Fill code to get a unit_ids list containing all the ids (ints) of detected units in the recording

            return unit_ids

        @check_get_unit_spike_train
        def get_unit_spike_train(self, unit_id, start_frame=None, end_frame=None):

            '''Code to extract spike frames from the specified unit.
            It will return spike frames from within three ranges:
                [start_frame, t_start+1, ..., end_frame-1]
                [start_frame, start_frame+1, ..., final_unit_spike_frame - 1]
                [0, 1, ..., end_frame-1]
                [0, 1, ..., final_unit_spike_frame - 1]
            if both start_frame and end_frame are given, if only start_frame is
            given, if only end_frame is given, or if neither start_frame or end_frame
            are given, respectively. Spike frames are returned in the form of an
            array_like of spike frames. In this implementation, start_frame is inclusive
            and end_frame is exclusive conforming to numpy standards.

            '''

            return spike_train

        .
        .
        .
        .
        . #Optional functions and pre-implemented functions that a new SortingExtractor doesn't need to implement
        .
        .
        .
        .

        @staticmethod
        def write_sorting(sorting, save_path):
            '''
            This is an example of a function that is not abstract so it is optional if you want to override it. It allows other
            SortingExtractors to use your new SortingExtractor to convert their sorted data into your
            sorting file format.
            '''


When you are done you can optionally write a test in the **tests/test_extractors.py** (this is easier if a
:code:`write_sorting` function is implemented).

Finally, make a pull request to the spikeextractors repo, so we can review the code and merge it to the spikeextractors!
>>>>>>> 2905a23b
<|MERGE_RESOLUTION|>--- conflicted
+++ resolved
@@ -1,114 +1,5 @@
 Build a SortingExtractor
 ------------------------------------------
 
-<<<<<<< HEAD
-# TODO
-=======
-Building a new :code:`SortingExtractor` for a specific file format is as simple as creating a new
-subclass based on the predefined base classes provided in the
-`spikeextractors <https://github.com/SpikeInterface/spikeextractors>`_ package.
 
-To enable standardization among subclasses, the :code:`SortingExtractor` is an abstract base class which require a new
-subclass to **override all methods which are decorated with @abstractmethod**. The :code:`SortingExtractor` class has two abstract methods: :code:`get_unit_ids()`, :code:`get_unit_spike_trains()`. So all you need to do is create a class that inherits from :code:`:code:`SortingExtractor`` and implements these two methods.
-
-Along with these two methods, you can also optionally override the :code:`write_sorting()` function which enables any :code:`SortingExtractor` to be written into your format.
-
-Any other methods, such as :code:`set_unit_spike_features()` or :code:`clear_unit_property()`, **should not** be overwritten as they are generic functions that any :code:`SortingExtractor` has access to upon initialization.
-
-Finally, if your file format contains information about the units (e.g. location, morphology, etc.) or spikes (e.g. locations, pcs, etc.), you are suggested to add that as either unit properties or spike features upon initialization (this is optional).
-
-The contributed extractors are in the **spikeextractors/extractors** folder. You can fork the repo and create a new folder
-**myformatextractors** there. In the folder, create a new file named **myformatsortingextractor.py**.
-
-.. code-block:: python
-
-    from spikeextractors import SortingExtractor
-    from spikeextractors.extraction_tools import check_get_unit_spike_train
-
-     try:
-        import mypackage
-        HAVE_MYPACKAGE = True
-    except ImportError:
-        HAVE_MYPACKAGE = False
-
-    class MyFormatSortingExtractor(SortingExtractor):
-        """
-        Description of your sorting extractor
-
-        Parameters
-        ----------
-        file_path: str or Path
-            Path to myformat file
-        extra_parameter_1: (type)
-            What extra_parameter_1 does
-        extra_parameter_2: (type)
-            What extra_parameter_2 does
-        """
-        extractor_name = 'MyFormatSorting'
-        installed = HAVE_MYPACKAGE  # check at class level if installed or not
-        is_writable = True # set to True if extractor implements `write_sorting()` function
-        mode = 'file'  # 'file' if input is 'file_path', 'folder' if input 'folder_path', 'file_or_folder' if input is 'file_or_folder_path'
-        installation_mesg = "To use the MyFormatSortingExtractor extractors, install mypackage: \n\n pip install mypackage\n\n"
-
-        def __init__(self, file_path, extra_parameter_1, extra_parameter_2):
-            # check if installed
-            assert self.installed, self.installation_mesg
-
-            # instantiate base SortingExtractor
-            SortingExtractor.__init__(self)
-
-            ## All file specific initialization code can go here.
-            # If your format stores the sampling frequency, you can overwrite the self._sampling_frequency. This way,
-            # the base method self.get_sampling_frequency() will return the correct sampling frequency
-
-            self._sampling_frequency = my_sampling_frequency
-
-        def get_unit_ids(self):
-
-            #Fill code to get a unit_ids list containing all the ids (ints) of detected units in the recording
-
-            return unit_ids
-
-        @check_get_unit_spike_train
-        def get_unit_spike_train(self, unit_id, start_frame=None, end_frame=None):
-
-            '''Code to extract spike frames from the specified unit.
-            It will return spike frames from within three ranges:
-                [start_frame, t_start+1, ..., end_frame-1]
-                [start_frame, start_frame+1, ..., final_unit_spike_frame - 1]
-                [0, 1, ..., end_frame-1]
-                [0, 1, ..., final_unit_spike_frame - 1]
-            if both start_frame and end_frame are given, if only start_frame is
-            given, if only end_frame is given, or if neither start_frame or end_frame
-            are given, respectively. Spike frames are returned in the form of an
-            array_like of spike frames. In this implementation, start_frame is inclusive
-            and end_frame is exclusive conforming to numpy standards.
-
-            '''
-
-            return spike_train
-
-        .
-        .
-        .
-        .
-        . #Optional functions and pre-implemented functions that a new SortingExtractor doesn't need to implement
-        .
-        .
-        .
-        .
-
-        @staticmethod
-        def write_sorting(sorting, save_path):
-            '''
-            This is an example of a function that is not abstract so it is optional if you want to override it. It allows other
-            SortingExtractors to use your new SortingExtractor to convert their sorted data into your
-            sorting file format.
-            '''
-
-
-When you are done you can optionally write a test in the **tests/test_extractors.py** (this is easier if a
-:code:`write_sorting` function is implemented).
-
-Finally, make a pull request to the spikeextractors repo, so we can review the code and merge it to the spikeextractors!
->>>>>>> 2905a23b
+# TODO